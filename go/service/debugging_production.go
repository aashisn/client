--- conflicted
+++ resolved
@@ -12,11 +12,7 @@
 	"golang.org/x/net/context"
 )
 
-<<<<<<< HEAD
-func (t *DebuggingHandler) Script(ctx context.Context, arg keybase1.ScriptArg) (_ string, err error) {
-=======
 func (t *DebuggingHandler) Script(ctx context.Context, arg keybase1.ScriptArg) (res string, err error) {
->>>>>>> 9ac9f4e1
 	defer t.G().CTraceTimed(ctx, "Script", func() error { return err })()
 	return "", fmt.Errorf("debugging script not supported in production builds")
 }