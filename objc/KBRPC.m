--- conflicted
+++ resolved
@@ -8,6 +8,26 @@
 + (NSDictionary *)JSONKeyPathsByPropertyKey { return @{@"data": @"data" }; }
 @end
 
+@implementation KBTrackDiff
++ (NSDictionary *)JSONKeyPathsByPropertyKey { return @{@"type": @"type", @"displayMarkup": @"displayMarkup" }; }
+@end
+
+@implementation KBRemoteProof
++ (NSDictionary *)JSONKeyPathsByPropertyKey { return @{@"proofType": @"proofType", @"key": @"key", @"value": @"value", @"displayMarkup": @"displayMarkup" }; }
+@end
+
+@implementation KBIdentifyRow
++ (NSDictionary *)JSONKeyPathsByPropertyKey { return @{@"rowId": @"rowId", @"proof": @"proof", @"trackDiff": @"trackDiff" }; }
+@end
+
+@implementation KBIdentifyKey
++ (NSDictionary *)JSONKeyPathsByPropertyKey { return @{@"pgpFingerprint": @"pgpFingerprint", @"KID": @"KID", @"trackDiff": @"trackDiff" }; }
+@end
+
+@implementation KBLoadUserArg
++ (NSDictionary *)JSONKeyPathsByPropertyKey { return @{@"uid": @"uid", @"username": @"username", @"self": @"self" }; }
+@end
+
 @implementation KBGetCurrentStatusResBody
 + (NSDictionary *)JSONKeyPathsByPropertyKey { return @{@"configured": @"configured", @"registered": @"registered", @"loggedIn": @"loggedIn", @"publicKeySelected": @"publicKeySelected", @"hasPrivateKey": @"hasPrivateKey" }; }
 @end
@@ -32,22 +52,6 @@
 
 @end
 
-@implementation KBTrackDiff
-+ (NSDictionary *)JSONKeyPathsByPropertyKey { return @{@"type": @"type", @"displayMarkup": @"displayMarkup" }; }
-@end
-
-@implementation KBRemoteProof
-+ (NSDictionary *)JSONKeyPathsByPropertyKey { return @{@"proofType": @"proofType", @"key": @"key", @"value": @"value", @"displayMarkup": @"displayMarkup" }; }
-@end
-
-@implementation KBIdentifyRow
-+ (NSDictionary *)JSONKeyPathsByPropertyKey { return @{@"rowId": @"rowId", @"proof": @"proof", @"trackDiff": @"trackDiff" }; }
-@end
-
-@implementation KBIdentifyKey
-+ (NSDictionary *)JSONKeyPathsByPropertyKey { return @{@"pgpFingerprint": @"pgpFingerprint", @"KID": @"KID", @"trackDiff": @"trackDiff" }; }
-@end
-
 @implementation KBStartRes
 + (NSDictionary *)JSONKeyPathsByPropertyKey { return @{@"status": @"status", @"sessionId": @"sessionId" }; }
 @end
@@ -56,11 +60,11 @@
 + (NSDictionary *)JSONKeyPathsByPropertyKey { return @{@"whenLastTracked": @"whenLastTracked", @"key": @"key", @"proofs": @"proofs", @"cryptocurrency": @"cryptocurrency", @"deleted": @"deleted" }; }
 @end
 
-@implementation KBRIdentify_ui
+@implementation KBRIdentifyui
 - (void)launchNetworkChecksWithSessionid:(NSInteger )sessionId id:(KBIdentity *)id completion:(void (^)(NSError *error, KBStatus * status))completion {
 
   NSDictionary *params = @{@"sessionId": @(sessionId), @"id": KBRValue(id)};
-  [self.client sendRequestWithMethod:@"keybase.1.identify_ui.LaunchNetworkChecks" params:params completion:^(NSError *error, NSDictionary *dict) {
+  [self.client sendRequestWithMethod:@"keybase.1.identifyUi.LaunchNetworkChecks" params:params completion:^(NSError *error, NSDictionary *dict) {
     if (error) {
       completion(error, nil);
       return;
@@ -73,7 +77,7 @@
 - (void)start:(void (^)(NSError *error, KBStartRes * startRes))completion {
 
   NSDictionary *params = @{};
-  [self.client sendRequestWithMethod:@"keybase.1.identify_ui.start" params:params completion:^(NSError *error, NSDictionary *dict) {
+  [self.client sendRequestWithMethod:@"keybase.1.identifyUi.start" params:params completion:^(NSError *error, NSDictionary *dict) {
     if (error) {
       completion(error, nil);
       return;
@@ -198,29 +202,6 @@
 
 @end
 
-<<<<<<< HEAD
-=======
-@implementation KBLoadUserArg
-+ (NSDictionary *)JSONKeyPathsByPropertyKey { return @{@"uid": @"uid", @"username": @"username", @"self": @"self" }; }
-@end
-
-@implementation KBTrackDiff
-+ (NSDictionary *)JSONKeyPathsByPropertyKey { return @{@"type": @"type", @"displayMarkup": @"displayMarkup" }; }
-@end
-
-@implementation KBRemoteProof
-+ (NSDictionary *)JSONKeyPathsByPropertyKey { return @{@"proofType": @"proofType", @"key": @"key", @"value": @"value", @"displayMarkup": @"displayMarkup" }; }
-@end
-
-@implementation KBIdentifyRow
-+ (NSDictionary *)JSONKeyPathsByPropertyKey { return @{@"rowId": @"rowId", @"proof": @"proof", @"trackDiff": @"trackDiff" }; }
-@end
-
-@implementation KBIdentifyKey
-+ (NSDictionary *)JSONKeyPathsByPropertyKey { return @{@"pgpFingerprint": @"pgpFingerprint", @"KID": @"KID", @"trackDiff": @"trackDiff" }; }
-@end
-
->>>>>>> 30dc40dd
 @implementation KBIdentifyStartResBody
 + (NSDictionary *)JSONKeyPathsByPropertyKey { return @{@"sessionId": @"sessionId", @"whenLastTracked": @"whenLastTracked", @"key": @"key", @"proofs": @"proofs", @"cryptocurrency": @"cryptocurrency", @"deleted": @"deleted" }; }
 @end
