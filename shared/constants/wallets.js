--- conflicted
+++ resolved
@@ -204,12 +204,7 @@
     amount: r.amount,
     amountDescription: r.amountDescription,
     asset,
-<<<<<<< HEAD
-    completed: r.completed,
-    completedTransactionID: r.fundingKbTxID,
     currencyCode,
-=======
->>>>>>> e2ed3fd2
     id: r.id,
     requestee: r.toAssertion,
     requesteeType: partyTypeToString[r.toUserType],
