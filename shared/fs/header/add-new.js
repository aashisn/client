// @flow
import * as React from 'react'
import {isMobile, globalStyles, globalColors, globalMargins, platformStyles} from '../../styles'
import {Box, ClickableBox, Icon, Text, type IconType} from '../../common-adapters'
import StaticBreadcrumb from '../common/static-breadcrumb'
import FloatingMenu, {
  FloatingMenuParentHOC,
  type FloatingMenuParentProps,
} from '../../common-adapters/floating-menu'

type AddNewProps = {
  style?: Object,
  showText: boolean,
  menuItems: Array<
    | {
        onClick: () => void,
        icon: IconType,
        title: string,
      }
    | 'Divider'
  >,
  pathElements: Array<string>,
}

const AddNew = (props: AddNewProps & FloatingMenuParentProps) => {
  return (
    !!props.menuItems.length && (
      <Box style={props.style}>
        <ClickableBox style={stylesBox} onClick={props.toggleShowingMenu} ref={props.setAttachmentRef}>
          <Icon type="iconfont-new" color={globalColors.blue} style={stylesIconNew} />
          {!isMobile && (
            <Text type="BodyBigLink" style={stylesText}>
              New ...
            </Text>
          )}
        </ClickableBox>
        <FloatingMenu
          attachTo={props.attachmentRef}
          visible={props.showingMenu}
          onHidden={props.toggleShowingMenu}
<<<<<<< HEAD
          header={header(props.pathElements) || undefined}
          items={props.menuItems.map(
            item =>
              item === 'Divider'
                ? 'Divider'
                : {
                    onClick: item.onClick,
                    ...(isMobile
                      ? {title: item.title}
                      : {
                          title: item.title,
                          view: (
                            <Box style={stylesBox}>
                              <Icon type={item.icon} color={globalColors.blue} />
                              <Text type="Body" style={stylesText}>
                                {item.title}
                              </Text>
                            </Box>
                          ),
                        }),
                  }
          )}
=======
          header={
            isMobile
              ? {
                  title: 'header',
                  view: (
                    <StaticBreadcrumb
                      pathElements={props.pathElements}
                      showTlfTypeIcon={true}
                      includeLast={true}
                    />
                  ),
                }
              : undefined
          }
          items={props.menuItems.map(({onClick, title, icon}) => ({
            onClick,
            ...(isMobile
              ? {title}
              : {
                  title,
                  view: (
                    <Box style={stylesBox}>
                      <Icon type={icon} color={globalColors.blue} />
                      <Text type="Body" style={stylesText}>
                        {title}
                      </Text>
                    </Box>
                  ),
                }),
          }))}
>>>>>>> 720088d7
          position="bottom center"
          closeOnSelect={true}
        />
      </Box>
    )
  )
}

const stylesBox = {
  ...globalStyles.flexBoxRow,
  alignItems: 'center',
}

const stylesText = {
  marginLeft: globalMargins.tiny,
}

const stylesIconNew = platformStyles({
  isMobile: {fontSize: 22},
})

export default FloatingMenuParentHOC(AddNew)<|MERGE_RESOLUTION|>--- conflicted
+++ resolved
@@ -38,8 +38,20 @@
           attachTo={props.attachmentRef}
           visible={props.showingMenu}
           onHidden={props.toggleShowingMenu}
-<<<<<<< HEAD
-          header={header(props.pathElements) || undefined}
+          header={
+            isMobile
+              ? {
+                  title: 'header',
+                  view: (
+                    <StaticBreadcrumb
+                      pathElements={props.pathElements}
+                      showTlfTypeIcon={true}
+                      includeLast={true}
+                    />
+                  ),
+                }
+              : undefined
+          }
           items={props.menuItems.map(
             item =>
               item === 'Divider'
@@ -61,38 +73,6 @@
                         }),
                   }
           )}
-=======
-          header={
-            isMobile
-              ? {
-                  title: 'header',
-                  view: (
-                    <StaticBreadcrumb
-                      pathElements={props.pathElements}
-                      showTlfTypeIcon={true}
-                      includeLast={true}
-                    />
-                  ),
-                }
-              : undefined
-          }
-          items={props.menuItems.map(({onClick, title, icon}) => ({
-            onClick,
-            ...(isMobile
-              ? {title}
-              : {
-                  title,
-                  view: (
-                    <Box style={stylesBox}>
-                      <Icon type={icon} color={globalColors.blue} />
-                      <Text type="Body" style={stylesText}>
-                        {title}
-                      </Text>
-                    </Box>
-                  ),
-                }),
-          }))}
->>>>>>> 720088d7
           position="bottom center"
           closeOnSelect={true}
         />
