--- conflicted
+++ resolved
@@ -4,30 +4,22 @@
 import * as Constants from '../../constants/fs'
 import * as Styles from '../../styles'
 import {fileUIName} from '../../constants/platform'
-<<<<<<< HEAD
-import {Box, ClickableBox, Icon, Text, FloatingMenu, type OverlayParentProps} from '../../common-adapters'
+import {
+  Box2,
+  Box,
+  ClickableBox,
+  ProgressIndicator,
+  Icon,
+  Text,
+  FloatingMenu,
+  iconCastPlatformStyles,
+  type OverlayParentProps,
+} from '../../common-adapters'
 import PathItemIcon from '../common/path-item-icon'
 import PathItemInfo from '../common/path-item-info'
 import StaticBreadcrumb from '../common/static-breadcrumb'
 import {memoize} from 'lodash-es'
-=======
-import {
-  Box,
-  Box2,
-  ClickableBox,
-  Icon,
-  iconCastPlatformStyles,
-  Text,
-  FloatingMenu,
-  ProgressIndicator,
-  type OverlayParentProps,
-} from '../../common-adapters'
-import PathItemIcon from './path-item-icon'
-import PathItemInfo from './path-item-info'
-import StaticBreadcrumb from './static-breadcrumb'
 import DownloadTrackingHoc from './download-tracking-hoc'
-import {memoize} from 'lodash'
->>>>>>> 869164db
 
 type Props = {
   name: string,
