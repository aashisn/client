// @flow
import * as shared from './index.shared'
import ErrorComponent from '../common-adapters/error-profile'
import LoadingWrapper from '../common-adapters/loading-wrapper.native'
import React, {Component} from 'react'
import orderBy from 'lodash/orderBy'
import chunk from 'lodash/chunk'
import moment from 'moment'
import {
  Avatar,
  BackButton,
  ClickableBox,
  Box,
  ClickableBox,
  Icon,
  PlatformIcon,
  PopupMenu,
  NativeSectionList,
  Text,
  UserActions,
  UserBio,
  UserProofs,
} from '../common-adapters/index.native'
import {globalStyles, globalColors, globalMargins, statusBarHeight} from '../styles'
import {
  normal as proofNormal,
  checking as proofChecking,
  metaPending,
  metaUnreachable,
} from '../constants/tracker'
import {stateColors} from '../util/tracker'
import {usernameText} from '../common-adapters/usernames'

import type {Proof} from '../constants/tracker'
import type {Props} from './index'
import type {Tab as FriendshipsTab} from './friendships'

export const AVATAR_SIZE = 112
export const HEADER_TOP_SPACE = 96
export const HEADER_SIZE = AVATAR_SIZE / 2 + HEADER_TOP_SPACE
export const BACK_ZINDEX = 12
export const SEARCH_CONTAINER_ZINDEX = BACK_ZINDEX + 1

type State = {
  currentFriendshipsTab: FriendshipsTab,
  activeMenuProof: ?Proof,
}

class Profile extends Component<void, Props, State> {
  state = {
    currentFriendshipsTab: 'Followers',
    activeMenuProof: null,
  }

  _handleToggleMenu(idx: number) {
    const selectedProof = this.props.proofs[idx]
    this.setState({
      activeMenuProof: this.state.activeMenuProof &&
        selectedProof &&
        this.state.activeMenuProof.id === selectedProof.id
        ? undefined
        : selectedProof,
    })
  }

  _makeUserBio(loading: boolean) {
    return (
      <UserBio
        type="Profile"
        editFns={this.props.bioEditFns}
        avatarSize={AVATAR_SIZE}
        loading={loading}
        username={this.props.username}
        userInfo={this.props.userInfo}
        currentlyFollowing={this.props.currentlyFollowing}
        trackerState={this.props.trackerState}
        onClickAvatar={this.props.onClickAvatar}
        onClickFollowers={this.props.onClickFollowers}
        onClickFollowing={this.props.onClickFollowing}
      />
    )
  }

  _makeUserProofs(loading: boolean) {
    return (
      <UserProofs
        type={'proofs'}
        username={this.props.username}
        loading={loading}
        proofs={this.props.loading ? [] : this.props.proofs}
        onClickProofMenu={this.props.isYou && !this.props.loading ? idx => this._handleToggleMenu(idx) : null}
        currentlyFollowing={this.props.currentlyFollowing}
      />
    )
  }

  _proofMenuContent(proof: Proof) {
    if (proof.meta === metaUnreachable) {
      return {
        header: {
          title: 'Your proof could not be found, and Keybase has stopped checking. How would you like to proceed?',
          danger: true,
        },
        items: [
          ...(proof.humanUrl ? [{title: 'View proof', onClick: () => this.props.onViewProof(proof)}] : []),
          {title: 'I fixed it - recheck', onClick: () => this.props.onRecheckProof(proof)},
          {title: 'Revoke proof', danger: true, onClick: () => this.props.onRevokeProof(proof)},
        ],
      }
    }
    if (proof.meta === metaPending) {
      let pendingMessage
      if (proof.type === 'hackernews') {
        pendingMessage =
          'Your proof is pending. Hacker News caches its bios, so it might take a few hours before your proof gets verified.'
      } else if (proof.type === 'dns') {
        pendingMessage = 'Your proof is pending. DNS proofs can take a few hours to recognize.'
      }
      return {
        header: pendingMessage && {title: pendingMessage},
        items: [{title: 'Revoke', danger: true, onClick: () => this.props.onRevokeProof(proof)}],
      }
    }
    return {
      header: {
        title: 'header',
        view: (
          <Box style={{...globalStyles.flexBoxColumn, ...globalStyles.flexBoxCenter}}>
            <PlatformIcon
              platform={proof.type}
              overlay="icon-proof-success"
              overlayColor={globalColors.blue}
            />
            {!!proof.mTime &&
              <Text type="BodySmall" style={{textAlign: 'center'}}>
                Posted on {moment(proof.mTime).format('ddd MMM D, YYYY')}
              </Text>}
          </Box>
        ),
      },
      items: [
        {
          title: `View ${proof.type === 'btc' ? 'signature' : 'proof'}`,
          onClick: () => this.props.onViewProof(proof),
        },
        {title: 'Revoke', danger: true, onClick: () => this.props.onRevokeProof(proof)},
      ],
    }
  }

  componentDidMount() {
    this.props && this.props.refresh()
  }

  componentWillReceiveProps(nextProps: Props) {
    const oldUsername = this.props && this.props.username
    if (nextProps && nextProps.username !== oldUsername) {
      nextProps.refresh()
    }
  }

  _renderProfile = ({item}) => {
    const trackerStateColors = stateColors(this.props.currentlyFollowing, this.props.trackerState)
    let proofNotice
    if (
      !this.props.loading &&
      this.props.trackerState !== proofChecking &&
      this.props.trackerState !== proofNormal &&
      this.props.currentlyFollowing
    ) {
      proofNotice = `Some of ${this.props.isYou ? 'your' : this.props.username + "'s"} proofs are broken.`
    }

    let folders = orderBy(this.props.tlfs || [], 'isPublic', 'asc').map(folder => (
      <Box key={folder.path} style={styleFolderLine}>
        <Icon
          {...shared.folderIconProps(folder, styleFolderIcon)}
          onClick={() => this.props.onFolderClick(folder)}
        />
        <Text
          type="Body"
          style={{...styleFolderTextLine, ...styleFolderText}}
          onClick={() => this.props.onFolderClick(folder)}
        >
          {folder.isPublic ? 'public/' : 'private/'}
          {usernameText({type: 'Body', users: folder.users, style: styleFolderText})}
        </Text>
      </Box>
    ))

    const missingProofs = !this.props.isYou
      ? []
      : shared.missingProofs(this.props.proofs, this.props.onMissingProofClick)
    return (
      <Box>
        {proofNotice &&
          <Box style={{...styleProofNotice, backgroundColor: trackerStateColors.header.background}}>
            <Text type="BodySemibold" style={{color: globalColors.white, textAlign: 'center'}}>
              {proofNotice}
            </Text>
          </Box>}
        <Box style={{...globalStyles.flexBoxColumn, position: 'relative'}}>
          <Box
            style={{
              ...globalStyles.fillAbsolute,
              backgroundColor: trackerStateColors.header.background,
              height: 56,
              bottom: undefined,
            }}
          />
          <LoadingWrapper
            style={{minHeight: this.props.loading ? 420 : 0}}
            duration={500}
            loading={this.props.loading}
            loadingComponent={this._makeUserBio(true)}
            doneLoadingComponent={this._makeUserBio(false)}
          />
        </Box>
        {!this.props.isYou &&
          !this.props.loading &&
          <UserActions
            style={styleActions}
            trackerState={this.props.trackerState}
            currentlyFollowing={this.props.currentlyFollowing}
            onChat={this.props.onChat}
            onFollow={this.props.onFollow}
            onUnfollow={this.props.onUnfollow}
            onAcceptProofs={this.props.onAcceptProofs}
          />}
        <Box style={styleProofsAndFolders}>
          <LoadingWrapper
            duration={500}
            style={{marginTop: globalMargins.medium}}
            loading={this.props.loading}
            loadingComponent={this._makeUserProofs(true)}
            doneLoadingComponent={this._makeUserProofs(false)}
          />
          {!this.props.loading &&
            <UserProofs
              type={'missingProofs'}
              username={this.props.username}
              missingProofs={missingProofs}
              currentlyFollowing={false}
            />}
          {!this.props.loading && folders}
        </Box>
      </Box>
    )
  }
  _renderFriends = ({item}) => {
    return (
      <Box style={{...globalStyles.flexBoxRow, flex: 1, height: 108, justifyContent: 'space-around'}}>
        {item.map(
          user =>
            user.dummy
              ? <Text key={user.dummy} type="BodySmall" style={{color: globalColors.black_40, padding: 40}}>
                  {user.dummy}
                </Text>
              : <UserEntry key={user.username} {...user} onClick={this.props.onUserClick} />
        )}
      </Box>
    )
  }

  _renderSections = ({section}) => {
    if (section.title === 'profile') {
      const trackerStateColors = stateColors(this.props.currentlyFollowing, this.props.trackerState)
      return (
        <Box
          style={{
            ...styleHeader,
            backgroundColor: trackerStateColors.header.background,
            paddingBottom: globalMargins.tiny,
            paddingTop: globalMargins.tiny + statusBarHeight,
          }}
        >
          {this.props.onBack &&
            <BackButton
              title={null}
              onClick={this.props.onBack}
              style={styleBack}
              iconStyle={{color: globalColors.white}}
            />}
<<<<<<< HEAD
          {featureFlags.searchv3Enabled &&
            <ClickableBox onClick={this.props.onSearch} style={styleSearchContainer}>
              <Icon style={styleSearch} type="iconfont-search" />
              <Text style={styleSearchText} type="Body">Search people</Text>
            </ClickableBox>}
=======
          <Box onClick={this.props.onSearch} style={styleSearchContainer}>
            <Icon onClick={this.props.onSearch} style={styleSearch} type="iconfont-search" />
            <Text onClick={this.props.onSearch} style={styleSearchText} type="Body">Search people</Text>
          </Box>
>>>>>>> 81620a9d
        </Box>
      )
    } else {
      return (
        <Box
          style={{
            ...globalStyles.flexBoxRow,
            backgroundColor: globalColors.white,
            paddingTop: globalMargins.tiny + statusBarHeight,
          }}
        >
          {['Followers', 'Following'].map(f => (
            <ClickableBox
              key={f}
              style={{...globalStyles.flexBoxColumn, width: '50%', alignItems: 'center'}}
              onClick={() => {
                this.setState({currentFriendshipsTab: f}, () => {
                  this._list &&
                    this._list.scrollToLocation({
                      sectionIndex: 1,
                      itemIndex: 0,
                      viewOffset: statusBarHeight + globalMargins.tiny + 40,
                    })
                })
              }}
            >
              <Text
                type="BodySmallSemibold"
                style={{
                  padding: 10,
                  color: this.state.currentFriendshipsTab === f
                    ? globalColors.black_75
                    : globalColors.black_60,
                }}
              >
                {`${f.toUpperCase()} (${f === 'Followers' ? this.props.followers.length : this.props.following.length})`}
              </Text>
              <Box
                style={{
                  width: '100%',
                  minHeight: 3,
                  backgroundColor: this.state.currentFriendshipsTab === f
                    ? globalColors.blue
                    : globalColors.transparent,
                }}
              />
            </ClickableBox>
          ))}
        </Box>
      )
    }
  }

  _keyExtractor = (item, index) => index
  _list: any
  _setRef = r => (this._list = r)

  render() {
    if (this.props.error) {
      return <ErrorComponent error={this.props.error} onBack={this.props.onBack} />
    }

    const activeMenuProof = this.state.activeMenuProof

    // TODO move this kind of stuff to connect and make this waaaaay dumber
    const friends = this.state.currentFriendshipsTab === 'Followers'
      ? this.props.followers
      : this.props.following
    let friendData = chunk(friends || [], 3)
    if (!friendData.length) {
      let type
      if (this.props.isYou) {
        type = this.state.currentFriendshipsTab === 'Followers'
          ? `You have no followers.`
          : `You are not following anyone.`
      } else {
        type = this.state.currentFriendshipsTab === 'Followers'
          ? `${this.props.username} has no followers.`
          : `${this.props.username} is not following anyone.`
      }

      friendData = [[{dummy: type}]]
    }

    return (
      <Box style={globalStyles.fullHeight}>
        <NativeSectionList
          stickySectionHeadersEnabled={true}
          style={globalStyles.fullHeight}
          ref={this._setRef}
          initialNumToRender={2}
          renderSectionHeader={this._renderSections}
          keyExtractor={this._keyExtractor}
          forceRenderProofs={this.props.proofs}
          forceRenderBio={this.props.userInfo}
          sections={[
            {
              renderItem: this._renderProfile,
              title: 'profile',
              data: [{key: 'profile'}],
            },
            {
              renderItem: this._renderFriends,
              title: 'friends',
              data: friendData,
            },
          ]}
        />
        {!!activeMenuProof &&
          <PopupMenu
            {...this._proofMenuContent(activeMenuProof)}
            onHidden={() => this._handleToggleMenu(this.props.proofs.indexOf(activeMenuProof))}
          />}
      </Box>
    )
  }
}

const UserEntry = ({onClick, username, followsYou, following, thumbnailUrl}) => (
  <ClickableBox
    onClick={() => {
      onClick && onClick(username)
    }}
    style={userEntryContainerStyle}
  >
    <Box style={userEntryInnerContainerStyle}>
      <Avatar
        style={userEntryAvatarStyle}
        size={64}
        url={thumbnailUrl}
        followsYou={followsYou}
        following={following}
      />
      <Text type="BodySemibold" style={userEntryUsernameStyle(following)}>{username}</Text>
    </Box>
  </ClickableBox>
)

const userEntryContainerStyle = {
  ...globalStyles.flexBoxColumn,
  alignItems: 'center',
  justifyContent: 'flex-start',
  paddingBottom: globalMargins.small,
  paddingTop: globalMargins.small,
  width: 105,
}

const userEntryInnerContainerStyle = {
  ...globalStyles.flexBoxColumn,
  alignItems: 'center',
  height: 108,
  justifyContent: 'flex-start',
}

const userEntryAvatarStyle = {
  marginBottom: globalMargins.xtiny,
  marginTop: 2,
}

const userEntryUsernameStyle = following => ({
  color: following ? globalColors.green : globalColors.blue,
  textAlign: 'center',
})
const styleBack = {
  left: globalMargins.tiny,
  position: 'absolute',
  top: 30,
}

const styleHeader = {
  ...globalStyles.flexBoxRow,
  alignItems: 'center',
  justifyContent: 'center',
}

const styleProofNotice = {
  ...globalStyles.flexBoxRow,
  justifyContent: 'center',
  paddingBottom: globalMargins.small,
  paddingLeft: globalMargins.medium,
  paddingRight: globalMargins.medium,
}

const styleActions = {
  ...globalStyles.flexBoxRow,
  marginTop: globalMargins.small,
  justifyContent: 'center',
}

const styleProofsAndFolders = {
  paddingLeft: globalMargins.small,
  paddingRight: globalMargins.small,
}

const styleFolderLine = {
  ...globalStyles.flexBoxRow,
  marginTop: globalMargins.tiny,
}

const styleFolderTextLine = {
  flex: 1,
}

const styleFolderText = {
  color: globalColors.black_60,
}

const styleFolderIcon = {
  ...globalStyles.clickable,
  fontSize: 16,
  marginRight: globalMargins.tiny,
  textAlign: 'center',
  color: globalColors.black_75,
}

const styleSearchContainer = {
  ...globalStyles.flexBoxRow,
  alignItems: 'center',
  backgroundColor: globalColors.white_20,
  borderRadius: 100,
  justifyContent: 'center',
  minHeight: 24,
  minWidth: 233,
}

const styleSearch = {
  color: globalColors.white,
  padding: 3,
}

const styleSearchText = {
  ...styleSearch,
  position: 'relative',
  top: -1,
}

export default Profile<|MERGE_RESOLUTION|>--- conflicted
+++ resolved
@@ -9,7 +9,6 @@
 import {
   Avatar,
   BackButton,
-  ClickableBox,
   Box,
   ClickableBox,
   Icon,
@@ -281,18 +280,10 @@
               style={styleBack}
               iconStyle={{color: globalColors.white}}
             />}
-<<<<<<< HEAD
-          {featureFlags.searchv3Enabled &&
-            <ClickableBox onClick={this.props.onSearch} style={styleSearchContainer}>
-              <Icon style={styleSearch} type="iconfont-search" />
-              <Text style={styleSearchText} type="Body">Search people</Text>
-            </ClickableBox>}
-=======
-          <Box onClick={this.props.onSearch} style={styleSearchContainer}>
+          <ClickableBox onClick={this.props.onSearch} style={styleSearchContainer}>
             <Icon onClick={this.props.onSearch} style={styleSearch} type="iconfont-search" />
             <Text onClick={this.props.onSearch} style={styleSearchText} type="Body">Search people</Text>
-          </Box>
->>>>>>> 81620a9d
+          </ClickableBox>
         </Box>
       )
     } else {
