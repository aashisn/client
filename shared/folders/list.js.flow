// @flow
import * as React from 'react'
<<<<<<< HEAD
import {type FolderType} from '.'
import type {FileSection, ParticipantUnlock, Folder as ConstantsFolder} from '../constants/folders'
=======
import * as Constants from '../constants/folders'
>>>>>>> d1966c97

export type Folder = Constants.Folder

export type Props = {
  tlfs?: Array<Constants.Folder>,
  ignored?: Array<Constants.Folder>,
  installed: boolean,
  type: FolderType,
  style?: any,
  smallMode?: boolean,
  onChat?: (tlf: string) => void,
  onClick?: (path: string) => void,
  onRekey?: (path: string) => void,
  onOpen?: (path: string) => void,
  extraRows?: Array<React.Node>,
  onToggleShowIgnored: () => void,
  showIgnored: boolean,
}

export default class Render extends React.Component<Props> {}<|MERGE_RESOLUTION|>--- conflicted
+++ resolved
@@ -1,11 +1,7 @@
 // @flow
 import * as React from 'react'
-<<<<<<< HEAD
 import {type FolderType} from '.'
-import type {FileSection, ParticipantUnlock, Folder as ConstantsFolder} from '../constants/folders'
-=======
 import * as Constants from '../constants/folders'
->>>>>>> d1966c97
 
 export type Folder = Constants.Folder
 
