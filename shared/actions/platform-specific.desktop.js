// @flow
import {showDockIcon} from '../desktop/app/dock-icon'
import {getMainWindow} from '../desktop/remote/util'
<<<<<<< HEAD
import * as SafeElectron from '../util/safe-electron.desktop'
=======
import {ipcRenderer, remote} from 'electron'
>>>>>>> 0ec9c9a3

function showShareActionSheet(options: {
  url?: ?any,
  message?: ?any,
}): Promise<{completed: boolean, method: string}> {
  throw new Error('Show Share Action - unsupported on this platform')
}

function downloadAndShowShareActionSheet(fileURL: string) {
  throw new Error('Download and show share action - unsupported on this platform')
}

type NextURI = string
function saveAttachmentDialog(filePath: string): Promise<NextURI> {
  throw new Error('Save Attachment - unsupported on this platform')
}

async function saveAttachmentToCameraRoll(filePath: string, mimeType: string): Promise<void> {
  throw new Error('Save Attachment to camera roll - unsupported on this platform')
}

function requestPushPermissions() {
  throw new Error('Push permissions unsupported on this platform')
}

function configurePush() {
  throw new Error('Configure Push not needed on this platform')
}

function setAppState(toMerge: Object) {
  SafeElectron.getIpcRenderer().send('setAppState', toMerge)
}

function getAppState() {
  return new Promise((resolve, reject) => {
    SafeElectron.getIpcRenderer().once('getAppStateReply', (event, data) => resolve(data))
    SafeElectron.getIpcRenderer().send('getAppState')
  })
}

function showMainWindow() {
  const mw = getMainWindow()
  mw && mw.show()
  showDockIcon()
}

function displayNewMessageNotification(text: string, convID: ?string, badgeCount: ?number, myMsgID: ?number) {
  throw new Error('Display new message notification not available on this platform')
}

function clearAllNotifications() {
  throw new Error('Clear all notifications not available on this platform')
}

function checkPermissions() {
  throw new Error('Push permissions unsupported on this platform')
}

function setShownPushPrompt() {
  throw new Error('Push permissions unsupported on this platform')
}

function getShownPushPrompt(): Promise<string> {
  throw new Error('Push permissions unsupported on this platform')
}

function openAppSettings(): void {
  throw new Error('Cannot open app settings on desktop')
}

const getMimeTypeFromURL = (url: string): Promise<string> =>
  new Promise((resolve, reject) => {
    const req = remote.net.request({url, method: 'HEAD'})
    req.on('response', response => {
      const contentType = response.headers['content-type']
      resolve(Array.isArray(contentType) && contentType.length ? contentType[0] : '')
    })
    req.on('error', err => reject(err))
    req.end()
  })

export {
  checkPermissions,
  setShownPushPrompt,
  getShownPushPrompt,
  openAppSettings,
  requestPushPermissions,
  showMainWindow,
  configurePush,
  getAppState,
  setAppState,
  saveAttachmentDialog,
  saveAttachmentToCameraRoll,
  showShareActionSheet,
  downloadAndShowShareActionSheet,
  displayNewMessageNotification,
  clearAllNotifications,
  getMimeTypeFromURL,
}<|MERGE_RESOLUTION|>--- conflicted
+++ resolved
@@ -1,11 +1,7 @@
 // @flow
 import {showDockIcon} from '../desktop/app/dock-icon'
 import {getMainWindow} from '../desktop/remote/util'
-<<<<<<< HEAD
 import * as SafeElectron from '../util/safe-electron.desktop'
-=======
-import {ipcRenderer, remote} from 'electron'
->>>>>>> 0ec9c9a3
 
 function showShareActionSheet(options: {
   url?: ?any,
@@ -78,7 +74,7 @@
 
 const getMimeTypeFromURL = (url: string): Promise<string> =>
   new Promise((resolve, reject) => {
-    const req = remote.net.request({url, method: 'HEAD'})
+    const req = SafeElectron.getRemote().net.request({url, method: 'HEAD'})
     req.on('response', response => {
       const contentType = response.headers['content-type']
       resolve(Array.isArray(contentType) && contentType.length ? contentType[0] : '')
