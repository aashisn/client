--- conflicted
+++ resolved
@@ -19,11 +19,7 @@
   fileWidgetEnabled: false,
   plansEnabled: false,
   walletsEnabled: false,
-<<<<<<< HEAD
   newTeamBuildingForChat: false,
-  fileWidgetEnabled: false,
-=======
->>>>>>> c082b6a3
 }
 
 const inAdmin: {[key: $Keys<FeatureFlags>]: boolean} = {
