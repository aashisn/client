--- conflicted
+++ resolved
@@ -1,21 +1,11 @@
-<<<<<<< HEAD
 // @noflow
+import * as React from 'react'
 import logger from '../../../../logger'
 import * as Constants from '../../../../constants/chat2'
 import * as Types from '../../../../constants/types/chat2'
 import * as ChatGen from '../../../../actions/chat2-gen'
-import Notifications from '.'
-import {compose, branch, renderNothing, connect, lifecycle, type TypedState} from '../../../../util/container'
-=======
-// @flow
-import * as React from 'react'
-import logger from '../../../../logger'
-import * as Constants from '../../../../constants/chat'
-import * as Types from '../../../../constants/types/chat'
-import * as ChatGen from '../../../../actions/chat-gen'
 import {Notifications, type Props} from '.'
 import {connect, type TypedState} from '../../../../util/container'
->>>>>>> ae6b9773
 import {type DeviceType} from '../../../../constants/types/devices'
 
 const serverStateToProps = (notifications: Types.NotificationsState, type: 'desktop' | 'mobile') => {
