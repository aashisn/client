// @flow
import * as Constants from '../../../constants/chat2'
import * as React from 'react'
import * as Types from '../../../constants/types/chat2'
import CreateTeamNotice from './system-create-team-notice/container'
import ProfileResetNotice from './system-profile-reset-notice/container'
import RetentionNotice from './retention-notice/container'
import shallowEqual from 'shallowequal'
import {Text, Box, Icon} from '../../../common-adapters'
import {connect, type TypedState} from '../../../util/container'
import {globalStyles, globalMargins, isMobile} from '../../../styles'

type Props = {
  conversationIDKey: Types.ConversationIDKey,
  hasOlderResetConversation: boolean,
  showRetentionNotice: boolean,
  loadMoreType: 'moreToLoad' | 'noMoreToLoad',
  showTeamOffer: boolean,
<<<<<<< HEAD
  measure: () => void,
=======
  measure: ?() => void,
>>>>>>> 8c26536d
}

class TopMessage extends React.PureComponent<Props> {
  componentDidUpdate(prevProps: Props) {
    if (this.props.measure && !shallowEqual(this.props, prevProps)) {
      this.props.measure()
    }
  }

  render() {
    return (
      <Box>
        {this.props.loadMoreType === 'noMoreToLoad' &&
          this.props.showRetentionNotice && (
            <RetentionNotice conversationIDKey={this.props.conversationIDKey} measure={this.props.measure} />
          )}
        <Box style={spacerStyle} />
        {this.props.hasOlderResetConversation && (
          <ProfileResetNotice conversationIDKey={this.props.conversationIDKey} />
        )}
        {this.props.loadMoreType === 'noMoreToLoad' &&
          !this.props.showRetentionNotice && (
            <Box style={secureStyle}>
              <Icon type={isMobile ? 'icon-secure-static-266' : 'icon-secure-266'} />
            </Box>
          )}
        {this.props.showTeamOffer && (
          <Box style={moreStyle}>
            <CreateTeamNotice />
          </Box>
        )}
        {this.props.loadMoreType === 'moreToLoad' && (
          <Box style={moreStyle}>
            <Text type="BodySmallSemibold">ヽ(ಠ益ಠ)ノ</Text>
            <Text type="BodySmallSemibold">Digging ancient messages...</Text>
          </Box>
        )}
      </Box>
    )
  }
}

const spacerStyle = {
  height: globalMargins.small,
}

const secureStyle = {
  ...globalStyles.flexBoxCenter,
  height: 116,
}

const moreStyle = {
  ...globalStyles.flexBoxColumn,
  alignItems: 'center',
}

type OwnProps = {
  conversationIDKey: Types.ConversationIDKey,
  measure: ?() => void,
}

const mapStateToProps = (state: TypedState, ownProps: OwnProps) => {
  const meta = Constants.getMeta(state, ownProps.conversationIDKey)
  const loadMoreType = meta.paginationKey ? 'moreToLoad' : 'noMoreToLoad'
  const showTeamOffer = meta.teamType === 'adhoc' && meta.participants.size > 2
  const hasOlderResetConversation = meta.supersedes !== Constants.noConversationIDKey
  // don't show default header in the case of the retention notice being visible
  const showRetentionNotice =
    meta.retentionPolicy.type !== 'retain' &&
    !(meta.retentionPolicy.type === 'inherit' && meta.teamRetentionPolicy.type === 'retain')
  return {
    conversationIDKey: ownProps.conversationIDKey,
    hasOlderResetConversation,
    showRetentionNotice,
    loadMoreType,
    showTeamOffer,
  }
}
const mapDispatchToProps = (dispatch: Dispatch) => ({})
const mergeProps = (stateProps, dispatchProps, ownProps: OwnProps) => ({
  ...stateProps,
  ...dispatchProps,
  measure: ownProps.measure,
})

export default connect(mapStateToProps, mapDispatchToProps, mergeProps)(TopMessage)<|MERGE_RESOLUTION|>--- conflicted
+++ resolved
@@ -16,11 +16,7 @@
   showRetentionNotice: boolean,
   loadMoreType: 'moreToLoad' | 'noMoreToLoad',
   showTeamOffer: boolean,
-<<<<<<< HEAD
-  measure: () => void,
-=======
   measure: ?() => void,
->>>>>>> 8c26536d
 }
 
 class TopMessage extends React.PureComponent<Props> {
