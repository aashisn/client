// @flow
import * as Types from '../../../../../constants/types/chat2'
import * as KBFSGen from '../../../../../actions/kbfs-gen'
import * as Chat2Gen from '../../../../../actions/chat2-gen'
import {connect, type TypedState, type Dispatch, isMobile} from '../../../../../util/container'
import {globalColors} from '../../../../../styles'
import ImageAttachment from '.'
import {imgMaxWidth} from './image-render'

type OwnProps = {
  message: Types.MessageAttachment,
  toggleMessageMenu: () => void,
}

const mapStateToProps = (state: TypedState) => ({})

const mapDispatchToProps = (dispatch: Dispatch) => ({
  _onClick: (message: Types.MessageAttachment) => {
    dispatch(
      Chat2Gen.createAttachmentPreviewSelect({
        message,
      })
    )
  },
  _onShowInFinder: (message: Types.MessageAttachment) => {
    message.downloadPath && dispatch(KBFSGen.createOpenInFileUI({path: message.downloadPath}))
  },
})

const mergeProps = (stateProps, dispatchProps, ownProps: OwnProps) => {
  const {message} = ownProps
  // On mobile we use this icon to indicate we have the file stored locally, and it can be viewed. This is a
  // similar meaning to desktop.
  const arrowColor = !isMobile
    ? message.downloadPath
      ? globalColors.green
      : message.transferState === 'downloading'
        ? globalColors.blue
        : ''
    : ''
  const progressLabel =
    message.transferState === 'downloading'
      ? 'Downloading'
      : message.transferState === 'uploading'
        ? 'Uploading'
        : message.transferState === 'remoteUploading'
          ? 'waiting...'
          : ''
  const buttonType = message.showPlayButton ? 'play' : null
  const hasProgress = !!message.transferState && message.transferState !== 'remoteUploading'

  return {
    arrowColor,
    height: message.previewHeight,
    message,
    onClick: () => dispatchProps._onClick(message),
    onShowInFinder:
      !isMobile && message.downloadPath
        ? (e: SyntheticEvent<any>) => {
            e.preventDefault()
            e.stopPropagation()
            dispatchProps._onShowInFinder(message)
          }
        : null,
    path: message.previewURL,
    fullPath: message.fileURL,
    progress: message.transferProgress,
    progressLabel,
    showButton: buttonType,
    videoDuration: message.videoDuration || '',
<<<<<<< HEAD
    inlineVideoPlayable: !isMobile && !!message.videoDuration,
=======
    inlineVideoPlayable: message.videoDuration,
>>>>>>> 9fbdf60c
    title: message.title || message.fileName,
    toggleMessageMenu: ownProps.toggleMessageMenu,
    width: Math.min(message.previewWidth, imgMaxWidth()),
    hasProgress,
  }
}

export default connect(mapStateToProps, mapDispatchToProps, mergeProps)(ImageAttachment)<|MERGE_RESOLUTION|>--- conflicted
+++ resolved
@@ -68,11 +68,7 @@
     progressLabel,
     showButton: buttonType,
     videoDuration: message.videoDuration || '',
-<<<<<<< HEAD
-    inlineVideoPlayable: !isMobile && !!message.videoDuration,
-=======
     inlineVideoPlayable: message.videoDuration,
->>>>>>> 9fbdf60c
     title: message.title || message.fileName,
     toggleMessageMenu: ownProps.toggleMessageMenu,
     width: Math.min(message.previewWidth, imgMaxWidth()),
