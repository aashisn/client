--- conflicted
+++ resolved
@@ -18,24 +18,11 @@
 import ConnectedChannelMentionHud from '../channel-mention-hud/mention-hud-container'
 import flags from '../../../../util/feature-flags'
 import SetExplodingMessagePopup from '../../messages/set-explode-popup/container'
+import {formatDurationShort} from '../../../../util/timestamp'
 import type {PlatformInputProps} from './types'
-<<<<<<< HEAD
-import {ExplodingMeta, isTyping} from './shared'
-
-const MentionCatcher = ({onClick}) => (
-  <Box
-    onClick={onClick}
-    style={{
-      ...globalStyles.fillAbsolute,
-      backgroundColor: globalColors.transparent,
-    }}
-  />
-)
-=======
-import {formatDurationShort} from '../../../../util/timestamp'
+import {isTyping} from './shared'
 
 const MentionCatcher = ({onClick}) => <Kb.Box onClick={onClick} style={styles.mentionCatcher} />
->>>>>>> b0903ee5
 
 type State = {
   emojiPickerOpen: boolean,
@@ -373,41 +360,6 @@
   }
 }
 
-<<<<<<< HEAD
-=======
-const isTyping = typing => {
-  switch (typing.size) {
-    case 0:
-      return ''
-    case 1:
-      return [
-        <Kb.Text key={0} type="BodySmallSemibold">
-          {typing.first()}
-        </Kb.Text>,
-        ` is typing`,
-      ]
-    case 2:
-      return [
-        <Kb.Text key={0} type="BodySmallSemibold">
-          {typing.first()}
-        </Kb.Text>,
-        ` and `,
-        <Kb.Text key={1} type="BodySmallSemibold">
-          {typing.skip(1).first()}
-        </Kb.Text>,
-        ` are typing`,
-      ]
-    default:
-      return [
-        <Kb.Text key={0} type="BodySmallSemibold">
-          {typing.join(', ')}
-        </Kb.Text>,
-        ` are typing`,
-      ]
-  }
-}
-
->>>>>>> b0903ee5
 const InputAccessory = Component => props => (
   <Kb.Box style={styles.accessoryContainer}>
     <Kb.Box style={styles.accessory}>
