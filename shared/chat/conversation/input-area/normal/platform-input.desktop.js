// @flow
/* eslint-env browser */
import React, {Component} from 'react'
import {Box, Icon, Input, Text} from '../../../../common-adapters'
import {globalColors, globalMargins, globalStyles, platformStyles} from '../../../../styles'
import {Picker} from 'emoji-mart'
import {backgroundImageFn} from '../../../../common-adapters/emoji'
import ConnectedMentionHud from '../user-mention-hud/mention-hud-container'
import ConnectedChannelMentionHud from '../channel-mention-hud/mention-hud-container'
import flags from '../../../../util/feature-flags'

import type {PlatformInputProps} from './types'

const MentionCatcher = ({onClick}) => (
  <Box
    onClick={onClick}
    style={{
      ...globalStyles.fillAbsolute,
      backgroundColor: globalColors.transparent,
    }}
  />
)

type State = {
  emojiPickerOpen: boolean,
  hasText: boolean,
}

class PlatformInput extends Component<PlatformInputProps, State> {
  _input: ?Input
  _fileInput: ?HTMLInputElement

  constructor(props: PlatformInputProps) {
    super(props)
    this.state = {
      emojiPickerOpen: false,
      hasText: false,
    }
  }

  _inputSetRef = (ref: ?Input) => {
    this._input = ref
    this.props.inputSetRef(ref)
  }

  _inputFocus = () => {
    this._input && this._input.focus()
  }

  _emojiPickerToggle = () => {
    this.setState(({emojiPickerOpen}) => ({emojiPickerOpen: !emojiPickerOpen}))
  }

  _filePickerFiles = () => (this._fileInput && this._fileInput.files) || []

  _filePickerOpen = () => {
    this._fileInput && this._fileInput.click()
  }

  _filePickerSetRef = (r: ?HTMLInputElement) => {
    this._fileInput = r
  }

  _filePickerSetValue = (value: string) => {
    if (this._fileInput) this._fileInput.value = value
  }

  _getText = () => {
    return this._input ? this._input.getValue() : ''
  }

  _onKeyDown = (e: SyntheticKeyboardEvent<>) => {
    // TODO: Also call onCancelQuoting on mobile.
    this.props.onCancelQuoting()

    const text = this._getText()
    if (e.key === 'ArrowUp' && !this.props.isEditing && !text) {
      e.preventDefault()
      this.props.onEditLastMessage()
    } else if (e.key === 'Escape' && this.props.isEditing) {
      this.props.onCancelEditing()
    }
    this.props.onKeyDown && this.props.onKeyDown(e)
  }

  _onEnterKeyDown = (e: SyntheticKeyboardEvent<>) => {
    e.preventDefault()
    const text = this._getText()
    if (text) {
      this.props.onSubmit(text)
    }
  }

  _onChangeText = (text: string) => {
    this.setState({hasText: !!text})
    this.props.onChangeText(text)
  }

  componentDidMount = () => {
    this._registerBodyEvents(true)
  }

  componentWillUnmount = () => {
    this._registerBodyEvents(false)
  }

  _registerBodyEvents = (add: boolean) => {
    const body = document.body
    if (!body) {
      return
    }
    if (add) {
      body.addEventListener('keydown', this._globalKeyDownHandler)
      body.addEventListener('keypress', this._globalKeyDownHandler)
    } else {
      body.removeEventListener('keydown', this._globalKeyDownHandler)
      body.removeEventListener('keypress', this._globalKeyDownHandler)
    }
  }

  _globalKeyDownHandler = (ev: KeyboardEvent) => {
    const target = ev.target
    if (target instanceof HTMLInputElement || target instanceof HTMLTextAreaElement) {
      return
    }

    const isPasteKey = ev.key === 'v' && (ev.ctrlKey || ev.metaKey)
    const isValidSpecialKey = [
      'Backspace',
      'Delete',
      'ArrowLeft',
      'ArrowRight',
      'ArrowUp',
      'ArrowDown',
      'Enter',
    ].includes(ev.key)
    if (ev.type === 'keypress' || isPasteKey || isValidSpecialKey) {
      this._inputFocus()
    }
  }

  _insertEmoji = (emojiColons: string) => {
    if (this._input) {
      this._input.transformText(({text, selection}) => {
        const newText = text.slice(0, selection.start) + emojiColons + text.slice(selection.end)
        const pos = selection.start + emojiColons.length
        return {
          text: newText,
          selection: {
            start: pos,
            end: pos,
          },
        }
      })
      this._inputFocus()
    }
  }

  _pickerOnClick = emoji => {
    this._insertEmoji(emoji.colons)
    this._emojiPickerToggle()
  }

  _pickFile = () => {
    const fileList = this._filePickerFiles()
    const paths = fileList.length
      ? Array.prototype.map
          .call(fileList, (f: File) => {
            // We rely on path being here, even though it's
            // not part of the File spec.
            // $ForceType
            const path: string = f.path
            return path
          })
          .filter(Boolean)
      : []
    if (paths) {
      this.props.onAttach(paths)
    }
    this._filePickerSetValue('')
  }

  _mentionCatcherClick = () => {
    this.props.setMentionPopupOpen(false)
  }

  _channelMentionCatcherClick = () => {
    this.props.setChannelMentionPopupOpen(false)
  }

  render = () => {
<<<<<<< HEAD
=======
    let hintText = 'Write a message'
    if (this.props.isExploding) {
      hintText = 'Write an exploding message'
    } else if (this.props.isEditing) {
      hintText = 'Edit your message'
    } else if (this.props.pendingWaiting) {
      hintText = 'Creating conversation...'
    }
>>>>>>> d2219bf6
    return (
      <Box
        style={{
          ...globalStyles.flexBoxRow,
          borderTop: `solid 1px ${globalColors.black_05}`,
          width: '100%',
        }}
      >
        {this.props.isEditing && (
          <Box style={editingTabStyle}>
            <Text type="BodySmall">Editing:</Text>
            <Text type="BodySmallPrimaryLink" onClick={this.props.onCancelEditing}>
              Cancel
            </Text>
          </Box>
        )}
        <Box style={{...globalStyles.flexBoxColumn, backgroundColor: globalColors.white, width: '100%'}}>
          {this.props.mentionPopupOpen && <MentionCatcher onClick={this._mentionCatcherClick} />}
          {this.props.mentionPopupOpen && (
            <MentionHud
              conversationIDKey={this.props.conversationIDKey}
              selectDownCounter={this.props.downArrowCounter}
              selectUpCounter={this.props.upArrowCounter}
              pickSelectedUserCounter={this.props.pickSelectedCounter}
              onPickUser={this.props.insertMention}
              onSelectUser={this.props.switchMention}
              filter={this.props.mentionFilter}
            />
          )}
          {this.props.channelMentionPopupOpen && (
            <MentionCatcher onClick={this._channelMentionCatcherClick} />
          )}
          {this.props.channelMentionPopupOpen && (
            <ChannelMentionHud
              conversationIDKey={this.props.conversationIDKey}
              selectDownCounter={this.props.downArrowCounter}
              selectUpCounter={this.props.upArrowCounter}
              pickSelectedChannelCounter={this.props.pickSelectedCounter}
              onPickChannel={this.props.insertChannelMention}
              onSelectChannel={this.props.switchChannelMention}
              filter={this.props.channelMentionFilter}
            />
          )}
          <Box style={{...globalStyles.flexBoxRow, alignItems: 'center'}}>
            <input
              type="file"
              style={{display: 'none'}}
              ref={this._filePickerSetRef}
              onChange={this._pickFile}
              multiple={true}
            />
            <Input
              className={'mousetrap' /* className needed so key handler doesn't ignore hotkeys */}
              autoFocus={false}
              small={true}
              style={styleInput}
              ref={this._inputSetRef}
              hintText={this.props.isEditing ? 'Edit your message' : 'Write a message'}
              hideUnderline={true}
              onChangeText={this._onChangeText}
              uncontrolled={true}
              multiline={true}
              rowsMin={1}
              rowsMax={5}
              onKeyDown={this._onKeyDown}
              onEnterKeyDown={this._onEnterKeyDown}
            />
            {flags.explodingMessagesEnabled &&
              this.props.isExploding &&
              !this.state.hasText && (
                <Icon
                  color={globalColors.black_20}
                  fontSize={34}
                  hoverColor={globalColors.black_20}
                  onClick={this._inputFocus}
                  style={{
                    left: 183,
                    marginTop: -12,
                    position: 'absolute',
                  }}
                  type="iconfont-boom"
                />
              )}
            {this.state.emojiPickerOpen && (
              <EmojiPicker emojiPickerToggle={this._emojiPickerToggle} onClick={this._pickerOnClick} />
            )}
            <Icon onClick={this._emojiPickerToggle} style={styleIcon} type="iconfont-emoji" />
            <Icon onClick={this._filePickerOpen} style={styleIcon} type="iconfont-attachment" />
          </Box>
          <Box style={{...globalStyles.flexBoxRow, alignItems: 'flex-start'}}>
            <Text
              type="BodySmall"
              style={{
                flexGrow: 1,
                marginBottom: globalMargins.xtiny,
                marginLeft: globalMargins.tiny,
                textAlign: 'left',
              }}
            >
              {isTyping(this.props.typing)}
            </Text>
            <Text type="BodySmall" style={{...styleFooter, textAlign: 'right'}} onClick={this._inputFocus}>
              *bold*, _italics_, `code`, >quote
            </Text>
          </Box>
        </Box>
      </Box>
    )
  }
}

const isTyping = typing => {
  switch (typing.size) {
    case 0:
      return ''
    case 1:
      return [
        <Text key={0} type="BodySmallSemibold">
          {typing.first()}
        </Text>,
        ` is typing`,
      ]
    case 2:
      return [
        <Text key={0} type="BodySmallSemibold">
          {typing.first()}
        </Text>,
        ` and `,
        <Text key={1} type="BodySmallSemibold">
          {typing.skip(1).first()}
        </Text>,
        ` are typing`,
      ]
    default:
      return [
        <Text key={0} type="BodySmallSemibold">
          {typing.join(', ')}
        </Text>,
        ` are typing`,
      ]
  }
}

const InputAccessory = Component => props => (
  <Box style={{position: 'relative', width: '100%'}}>
    <Box
      style={{
        bottom: 1,
        display: 'flex',
        left: 0,
        position: 'absolute',
        right: 0,
      }}
    >
      <Component {...props} />
    </Box>
  </Box>
)

const MentionHud = InputAccessory(props => (
  <ConnectedMentionHud style={styleMentionHud} {...props} conversationIDKey={props.conversationIDKey} />
))

const ChannelMentionHud = InputAccessory(props => (
  <ConnectedChannelMentionHud style={styleMentionHud} {...props} />
))

const EmojiPicker = ({emojiPickerToggle, onClick}) => (
  <Box>
    <Box style={{bottom: 0, left: 0, position: 'absolute', right: 0, top: 0}} onClick={emojiPickerToggle} />
    <Box style={{position: 'relative'}}>
      <Box style={{bottom: 0, position: 'absolute', right: 0}}>
        <Picker onClick={onClick} emoji={'ghost'} title={'emojibase'} backgroundImageFn={backgroundImageFn} />
      </Box>
    </Box>
  </Box>
)

const editingTabStyle = {
  ...globalStyles.flexBoxColumn,
  alignItems: 'flex-start',
  backgroundColor: globalColors.yellow_60,
  padding: 4,
}

const styleMentionHud = {
  borderRadius: 4,
  boxShadow: '0 0 8px 0 rgba(0, 0, 0, 0.2)',
  height: 220,
  marginLeft: 20,
  marginRight: 20,
  width: '100%',
}

const styleInput = {
  backgroundColor: globalColors.white,
  flex: 1,
  marginLeft: globalMargins.tiny,
  marginRight: globalMargins.tiny,
  marginTop: globalMargins.tiny,
  textAlign: 'left',
}
const styleIcon = {
  paddingRight: globalMargins.tiny,
  paddingTop: globalMargins.tiny,
}

const styleFooter = platformStyles({
  isElectron: {
    color: globalColors.black_20,
    cursor: 'text',
    marginBottom: globalMargins.xtiny,
    marginLeft: globalMargins.tiny,
    marginRight: globalMargins.tiny,
    marginTop: 0,
    textAlign: 'right',
  },
})

export default PlatformInput<|MERGE_RESOLUTION|>--- conflicted
+++ resolved
@@ -189,8 +189,6 @@
   }
 
   render = () => {
-<<<<<<< HEAD
-=======
     let hintText = 'Write a message'
     if (this.props.isExploding) {
       hintText = 'Write an exploding message'
@@ -199,7 +197,7 @@
     } else if (this.props.pendingWaiting) {
       hintText = 'Creating conversation...'
     }
->>>>>>> d2219bf6
+
     return (
       <Box
         style={{
@@ -257,7 +255,7 @@
               small={true}
               style={styleInput}
               ref={this._inputSetRef}
-              hintText={this.props.isEditing ? 'Edit your message' : 'Write a message'}
+              hintText={hintText}
               hideUnderline={true}
               onChangeText={this._onChangeText}
               uncontrolled={true}
