// @flow
import ConfirmSend from '.'
import * as Constants from '../../constants/wallets'
import * as WalletsGen from '../../actions/wallets-gen'
import {connect, type TypedState, type Dispatch} from '../../util/container'

const mapStateToProps = (state: TypedState) => {
  const build = state.wallets.buildingPayment
  const built = state.wallets.builtPayment
  return {
    amount: build.amount,
    assetConversion: built.worthDescription,
    assetType: build.currency,
    encryptedNote: build.secretNote.stringValue(),
    publicMemo: build.publicMemo.stringValue(),
    receiverUsername: built.toUsername,
    recipientType: build.recipientType,
    waitingKey: Constants.sendPaymentWaitingKey,
    yourUsername: state.config.username,
  }
}

const mapDispatchToProps = (dispatch: Dispatch, {navigateUp}) => ({
  onBack: () => dispatch(navigateUp()),
  onClose: () => dispatch(navigateUp()),
  onSendClick: () => dispatch(WalletsGen.createSendPayment()),
})

<<<<<<< HEAD
const mergeProps = (stateProps, dispatchProps) => ({})

// $FlowIssue TODO
export default connect(mapStateToProps, mapDispatchToProps, mergeProps)(ConfirmSend)
=======
export default connect(mapStateToProps, mapDispatchToProps, (s, d, o) => ({...s, ...d, ...o}))(ConfirmSend)
>>>>>>> 88815479
<|MERGE_RESOLUTION|>--- conflicted
+++ resolved
@@ -26,11 +26,4 @@
   onSendClick: () => dispatch(WalletsGen.createSendPayment()),
 })
 
-<<<<<<< HEAD
-const mergeProps = (stateProps, dispatchProps) => ({})
-
-// $FlowIssue TODO
-export default connect(mapStateToProps, mapDispatchToProps, mergeProps)(ConfirmSend)
-=======
-export default connect(mapStateToProps, mapDispatchToProps, (s, d, o) => ({...s, ...d, ...o}))(ConfirmSend)
->>>>>>> 88815479
+export default connect(mapStateToProps, mapDispatchToProps, (s, d, o) => ({...s, ...d, ...o}))(ConfirmSend)