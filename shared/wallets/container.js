--- conflicted
+++ resolved
@@ -1,14 +1,9 @@
 // @flow
 import Wallets from '.'
 import * as WalletsGen from '../actions/wallets-gen'
-<<<<<<< HEAD
 import {compose, connect, lifecycle, type TypedState, type Dispatch} from '../util/container'
 import {HeaderOnMobile} from '../common-adapters'
-=======
-import {compose, connect, lifecycle, type TypedState, type Dispatch, isMobile} from '../util/container'
-import {HeaderHoc} from '../common-adapters'
 import {loadEverythingWaitingKey} from '../constants/wallets'
->>>>>>> dd8909a8
 
 const mapStateToProps = (state: TypedState) => ({})
 
