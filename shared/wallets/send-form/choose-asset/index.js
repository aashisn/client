// @flow
import * as React from 'react'
import {
  Box2,
  ClickableBox,
  Divider,
  Icon,
  iconCastPlatformStyles,
  MaybePopup,
  SectionList,
  Text,
} from '../../../common-adapters'
import {
  borderRadius,
  collapseStyles,
  globalColors,
  globalMargins,
  platformStyles,
  styleSheetCreate,
} from '../../../styles'
import Header from '../header'

const unexpandedNumDisplayOptions = 4

export type DisplayItem = {currencyCode: string, selected: boolean, symbol: string, type: 'display choice'}
export type OtherItem = {
  currencyCode: string,
  selected: boolean,
  disabledExplanation: string,
  issuer: string,
  type: 'other choice',
}
type ExpanderItem = {
  onClick: () => void,
  text: string,
  type: 'expander',
}

export type Props = {
  displayChoices: Array<DisplayItem>,
  onBack: () => void,
  onChoose: (item: DisplayItem | OtherItem) => void,
  otherChoices: Array<OtherItem>,
  selected: string,
}

type State = {
  expanded: boolean,
}

class ChooseAsset extends React.Component<Props, State> {
  state = {expanded: false}

  _renderItem = ({
    item,
  }: {
    item: (DisplayItem & {key: string}) | (OtherItem & {key: string}) | (ExpanderItem & {key: string}),
  }) => {
    switch (item.type) {
      case 'display choice':
        return (
          <DisplayChoice
            key={item.key}
            currencyCode={item.currencyCode}
            onClick={() => this.props.onChoose(item)}
            selected={item.selected}
            symbol={item.symbol}
          />
        )
      case 'other choice':
        return (
          <OtherChoice
            key={item.key}
            currencyCode={item.currencyCode}
            disabledExplanation={item.disabledExplanation}
            issuer={item.issuer}
            onClick={() => this.props.onChoose(item)}
            selected={item.selected}
          />
        )
      case 'expander':
        return (
          <ClickableBox key={item.key} onClick={item.onClick}>
            <Box2 direction="horizontal" style={styles.choiceContainer}>
              <Box2 direction="horizontal" centerChildren={true} style={styles.expanderContainer}>
                <Text type="BodySmallSemibold" style={styles.expanderText}>
                  {item.text}
                </Text>
              </Box2>
            </Box2>
          </ClickableBox>
        )
      default:
        throw new Error(`ChooseAsset: impossible item type encountered: ${item.type}`)
    }
  }

  _renderSectionHeader = ({section}) => {
    switch (section.key) {
      case 'display choices':
        return (
          <SectionHeader
            key={section.key}
            title="Lumens (XLM)"
            subtitle="Pick your display currency for this transaction:"
          />
        )
      case 'other choices':
        return <SectionHeader key={section.key} title="Other assets" subtitle="" />
      case 'divider':
        return <Divider key={section.key} />
    }
    return null
  }

  render() {
    const expanded = this.state.expanded || !this.props.otherChoices || this.props.otherChoices.length === 0
    const displayChoicesData = this.props.displayChoices && this.props.displayChoices
      .slice(0, expanded ? this.props.displayChoices.length : unexpandedNumDisplayOptions)
      .map(dc => ({...dc, key: dc.currencyCode}))
    if (this.props.displayChoices && !expanded) {
      displayChoicesData.push({
        key: 'expander',
        currencyCode: 'expander',
        onClick: () => this.setState({expanded: true}),
        text: `+${this.props.displayChoices.length - unexpandedNumDisplayOptions} display currencies`,
        type: 'expander',
      })
    }
    if (!displayChoicesData.find(c => c.currencyCode === 'XLM')) {
      displayChoicesData.unshift({
        key: 'XLM',
        currencyCode: 'XLM',
        selected: !this.props.selected,
        symbol: 'XLM',
        type: 'display choice',
      })
    }
    const sections = [
      {
        data: displayChoicesData,
        key: 'display choices',
      },
      ...(this.props.otherChoices.length === 0
        ? []
        : [
            {data: [], key: 'divider'},
            {
              data: this.props.otherChoices.map(oc => ({
                ...oc,
                key: `${oc.currencyCode}:${oc.issuer}`,
              })),
              key: 'other choices',
            },
          ]),
    ]
    return (
      <MaybePopup onClose={this.props.onBack}>
        <Box2 direction="vertical" style={styles.container}>
          <Header onBack={this.props.onBack} whiteBackground={true} />
          <Box2 direction="vertical" fullWidth={true} style={styles.listContainer}>
            <SectionList
              sections={sections}
              renderItem={this._renderItem}
              renderSectionHeader={this._renderSectionHeader}
            />
          </Box2>
        </Box2>
      </MaybePopup>
    )
  }
}

type SectionHeaderProps = {
  subtitle: string,
  title: string,
}
const SectionHeader = (props: SectionHeaderProps) => (
  <Box2
    direction="vertical"
    fullWidth={true}
    gap="xtiny"
    gapStart={true}
    gapEnd={true}
    style={styles.sectionHeaderContainer}
  >
    <Text type="BodySmallSemibold">{props.title}</Text>
    {!!props.subtitle && <Text type="BodySmall">{props.subtitle}</Text>}
  </Box2>
)

type DisplayChoiceProps = {
  currencyCode: string,
  onClick: () => void,
  selected: boolean,
  symbol: string,
}
const DisplayChoice = (props: DisplayChoiceProps) => (
  <ClickableBox hoverColor={globalColors.blue4} onClick={props.onClick}>
    <Box2
      direction="horizontal"
      style={styles.choiceContainer}
      fullWidth={true}
      gap="small"
      gapStart={true}
      gapEnd={true}
    >
      <Text type="Body" style={props.selected ? styles.blue : undefined}>
        {props.symbol === 'XLM' ? 'Purely strictly ' : 'Lumens (XLM) displayed as '}
        <Text type="BodyExtrabold" style={props.selected ? styles.blue : undefined}>
          {props.currencyCode} ({props.symbol})
        </Text>
      </Text>
      <Box2 direction="horizontal" style={styles.spacer} />
      {props.selected && (
        <Icon
          type="iconfont-check"
          color={globalColors.blue}
          style={iconCastPlatformStyles(styles.checkIcon)}
        />
      )}
    </Box2>
  </ClickableBox>
)

type OtherChoiceProps = {
  currencyCode: string,
  disabledExplanation: string,
  issuer: string,
  onClick: () => void,
  selected: boolean,
}
const OtherChoice = (props: OtherChoiceProps) => (
  <ClickableBox
    hoverColor={!props.disabledExplanation ? globalColors.blue4 : null}
    onClick={!props.disabledExplanation ? props.onClick : null}
  >
    <Box2
      direction="horizontal"
      style={styles.choiceContainer}
      fullWidth={true}
      gap="small"
      gapStart={true}
      gapEnd={true}
    >
      <Box2 direction="vertical">
        <Text
          type="Body"
          style={collapseStyles([props.selected && styles.blue, !!props.disabledExplanation && styles.grey])}
        >
          <Text
            type="BodyExtrabold"
            style={collapseStyles([
              props.selected && styles.blue,
              !!props.disabledExplanation && styles.grey,
            ])}
          >
<<<<<<< HEAD
            {props.currencyCode}
          </Text>/{props.issuer}
=======
            {props.code}
          </Text>
          /{props.issuer}
>>>>>>> 54041021
        </Text>
        {!!props.disabledExplanation && (
          <Text type="BodySmall" style={styles.grey}>
            {props.disabledExplanation}
          </Text>
        )}
      </Box2>
      <Box2 direction="horizontal" style={styles.spacer} />
      {props.selected && (
        <Icon
          type="iconfont-check"
          color={globalColors.blue}
          style={iconCastPlatformStyles(styles.checkIcon)}
        />
      )}
    </Box2>
  </ClickableBox>
)

const styles = styleSheetCreate({
  blue: {
    color: globalColors.blue,
  },
  checkIcon: platformStyles({
    isMobile: {
      position: 'absolute',
      right: 16,
      top: 12,
    },
  }),
  choiceContainer: {
    alignItems: 'center',
    height: 40,
    // needed to get on top of absolutely positioned background color
    position: 'relative',
  },
  container: platformStyles({
    isElectron: {
      height: 525,
      width: 360,
    },
    isMobile: {
      width: '100%',
    },
  }),
  expanderContainer: {
    backgroundColor: globalColors.black_05,
    borderRadius,
    height: 22,
    paddingLeft: globalMargins.tiny,
    paddingRight: globalMargins.tiny,
  },
  expanderText: {color: globalColors.black_60},
  grey: {
    color: globalColors.black_40,
  },
  listContainer: platformStyles({
    common: {
      paddingTop: globalMargins.tiny,
    },
    isElectron: {
      maxHeight: 525 - 48,
    },
  }),
  sectionHeaderContainer: platformStyles({
    common: {
      alignItems: 'flex-start',
      backgroundColor: globalColors.white,
      justifyContent: 'center',
      paddingLeft: globalMargins.small,
      paddingRight: globalMargins.small,
    },
    isElectron: {
      // must be uniform height with current SectionList implementation
      // so first doesn't peek out from under the second
      height: 40,
    },
  }),
  spacer: {
    flex: 1,
  },
})

export default ChooseAsset<|MERGE_RESOLUTION|>--- conflicted
+++ resolved
@@ -255,14 +255,9 @@
               !!props.disabledExplanation && styles.grey,
             ])}
           >
-<<<<<<< HEAD
             {props.currencyCode}
-          </Text>/{props.issuer}
-=======
-            {props.code}
           </Text>
           /{props.issuer}
->>>>>>> 54041021
         </Text>
         {!!props.disabledExplanation && (
           <Text type="BodySmall" style={styles.grey}>
