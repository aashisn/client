// @flow
import * as React from 'react'
import * as Types from '../../constants/types/wallets'
import {Box2, Divider, Icon, NameWithIcon, Text} from '../../common-adapters'
import {capitalize} from 'lodash-es'
import {collapseStyles, globalColors, globalMargins, styleSheetCreate} from '../../styles'
import Transaction, {CounterpartyIcon, CounterpartyText, TimestampLine} from '../transaction'
import {SmallAccountID} from '../common'

export type Props = {|
  amountUser: string,
  amountXLM: string,
  counterparty: string,
  counterpartyMeta: ?string,
  counterpartyType: Types.CounterpartyType,
  // Ignored if yourRole is receiver and counterpartyType is
  // stellarPublicKey.
  memo: string,
  onBack: () => void,
  title: string,
  onLoadPaymentDetail: () => void,
  onShowProfile: string => void,
  onViewTransaction?: () => void,
  publicMemo?: string,
  recipientAccountID: ?Types.AccountID,
  selectableText: boolean,
  senderAccountID: Types.AccountID,
  status: Types.StatusSimplified,
  statusDetail: string,
  // A null timestamp means the transaction is still pending.
  timestamp: Date | null,
  transactionID?: string,
  you: string,
  yourRole: Types.Role,
|}

type CounterpartyProps = {|
  accountID: ?Types.AccountID,
  counterparty: string,
  counterpartyMeta: ?string,
  counterpartyType: Types.CounterpartyType,
<<<<<<< HEAD
  isYou: boolean,
  onShowProfile: string => void,
  you: string,
  yourRole: Role,
|}

const Counterparty = (props: CounterpartyProps) => {
  if (props.isYou) {
    return (
      <NameWithIcon
        colorFollowing={true}
        horizontal={true}
        onClick={() => props.onShowProfile(props.you)}
        underline={true}
        username={props.you}
        metaOne="You"
      />
    )
  }

=======
|}

const Counterparty = (props: CounterpartyProps) => {
>>>>>>> 432a8215
  if (props.counterpartyType === 'keybaseUser') {
    return (
      <NameWithIcon
        colorFollowing={true}
        horizontal={true}
        onClick={() => props.onShowProfile(props.counterparty)}
        username={props.counterparty}
        metaOne={props.counterpartyMeta}
<<<<<<< HEAD
        underline={true}
=======
        metaTwo={props.accountID && <SmallAccountID accountID={props.accountID} />}
>>>>>>> 432a8215
      />
    )
  }

  return (
    <Box2 direction="horizontal" fullHeight={true}>
      <CounterpartyIcon
        counterparty={props.counterparty}
        counterpartyType={props.counterpartyType}
        large={false}
        onShowProfile={props.onShowProfile}
      />
      <Box2 direction="vertical" fullWidth={true} style={styles.counterPartyText}>
        <CounterpartyText
          counterparty={props.counterparty}
          counterpartyType={props.counterpartyType}
          large={false}
          onShowProfile={props.onShowProfile}
          showFullKey={true}
          textType="BodySemibold"
        />
        {props.counterpartyType !== 'stellarPublicKey' &&
          props.accountID && <SmallAccountID accountID={props.accountID} />}
      </Box2>
    </Box2>
  )
}

const colorForStatus = (status: Types.StatusSimplified) => {
  switch (status) {
    case 'completed':
      return globalColors.green
    case 'pending':
      return globalColors.black_75
    case 'error':
      return globalColors.red
    default:
      return globalColors.black
  }
}

const descriptionForStatus = (status: Types.StatusSimplified, yourRole: Types.Role) => {
  if (status !== 'completed') {
    return capitalize(status)
  }

  switch (yourRole) {
    case 'senderOnly':
      return 'Sent'
    case 'receiverOnly':
      return 'Received'
    case 'senderAndReceiver':
      return 'Sent'
    default:
      /*::
      declare var ifFlowErrorsHereItsCauseYouDidntHandleAllCasesAbove: (type: empty) => any
      ifFlowErrorsHereItsCauseYouDidntHandleAllCasesAbove(yourRole);
      */
      throw new Error(`Unexpected role ${yourRole}`)
  }
}

const propsToParties = (props: Props) => {
  const yourAccountID = props.yourRole === 'senderOnly' ? props.senderAccountID : props.recipientAccountID
  const counterpartyAccountID =
    props.yourRole === 'senderOnly' ? props.recipientAccountID : props.senderAccountID
  const you = (
    <NameWithIcon
      colorFollowing={true}
      horizontal={true}
      username={props.you}
      metaOne="You"
      metaTwo={yourAccountID ? <SmallAccountID accountID={yourAccountID} /> : null}
    />
  )
  const counterparty = (
    <Counterparty
      accountID={counterpartyAccountID}
      counterparty={props.counterparty}
      counterpartyMeta={props.counterpartyMeta}
      counterpartyType={props.counterpartyType}
    />
  )

  switch (props.yourRole) {
    case 'senderOnly':
      return {sender: you, receiver: counterparty}
    case 'receiverOnly':
      return {sender: counterparty, receiver: you}
    case 'senderAndReceiver':
      // Even if we sent money from an account to itself, show the
      // account details as the recipient.
      return {sender: you, receiver: counterparty}
    default:
      /*::
      declare var ifFlowErrorsHereItsCauseYouDidntHandleAllCasesAbove: (type: empty) => any
      ifFlowErrorsHereItsCauseYouDidntHandleAllCasesAbove(props.yourRole);
      */
      throw new Error(`Unexpected role ${props.yourRole}`)
  }
}

class TransactionDetails extends React.Component<Props> {
  componentDidMount() {
    this.props.onLoadPaymentDetail()
  }

  render() {
    const {sender, receiver} = propsToParties(this.props)

    return (
      <Box2 direction="vertical" gap="small" fullWidth={true} style={styles.container}>
        <Transaction
          amountUser={this.props.amountUser}
          amountXLM={this.props.amountXLM}
          counterparty={this.props.counterparty}
          counterpartyType={this.props.counterpartyType}
          large={true}
          memo={this.props.memo}
          onShowProfile={this.props.onShowProfile}
          selectableText={true}
          status={this.props.status}
          statusDetail={this.props.statusDetail}
          timestamp={this.props.timestamp}
          yourRole={this.props.yourRole}
        />
        <Divider />

        <Box2 direction="vertical" gap="xtiny" fullWidth={true}>
          <Text type="BodySmallSemibold">Sender:</Text>
<<<<<<< HEAD
          <Counterparty
            counterparty={this.props.counterparty}
            counterpartyMeta={this.props.counterpartyMeta}
            counterpartyType={this.props.counterpartyType}
            isYou={this.props.yourRole === 'sender'}
            onShowProfile={this.props.onShowProfile}
            you={this.props.you}
            yourRole={this.props.yourRole}
          />
=======
          {sender}
>>>>>>> 432a8215
        </Box2>

        <Box2 direction="vertical" gap="xxtiny" fullWidth={true}>
          <Text type="BodySmallSemibold">Recipient:</Text>
<<<<<<< HEAD
          <Counterparty
            counterparty={this.props.counterparty}
            counterpartyMeta={this.props.counterpartyMeta}
            counterpartyType={this.props.counterpartyType}
            isYou={this.props.yourRole === 'receiver'}
            onShowProfile={this.props.onShowProfile}
            you={this.props.you}
            yourRole={this.props.yourRole}
          />
=======
          {receiver}
>>>>>>> 432a8215
        </Box2>

        <Box2 direction="vertical" gap="xxtiny" fullWidth={true}>
          <Text type="BodySmallSemibold">Status:</Text>
          <Box2 direction="horizontal" fullHeight={true} fullWidth={true} style={styles.statusBox}>
            <Icon
              color={colorForStatus(this.props.status)}
              fontSize={16}
              type={
                this.props.status === 'error'
                  ? 'iconfont-close'
                  : this.props.status === 'completed'
                    ? 'iconfont-success'
                    : 'icon-transaction-pending-16'
              }
            />
            <Text
              style={collapseStyles([
                styles.statusText,
                {color: colorForStatus(this.props.status), marginLeft: globalMargins.xtiny},
              ])}
              type="Body"
            >
              {descriptionForStatus(this.props.status, this.props.yourRole)}
            </Text>
          </Box2>
          {this.props.status !== 'error' && (
            <TimestampLine
              status={this.props.status}
              error={this.props.statusDetail}
              selectableText={true}
              timestamp={this.props.timestamp}
            />
          )}
        </Box2>

        <Box2 direction="vertical" gap="xxtiny" fullWidth={true}>
          <Text type="BodySmallSemibold">Public memo:</Text>
          <Text selectable={true} type="Body">
            {this.props.publicMemo}
          </Text>
        </Box2>

        <Box2 direction="vertical" gap="xxtiny" fullWidth={true}>
          <Text type="BodySmallSemibold">Transaction ID:</Text>
          <Text selectable={true} type="Body">
            {this.props.transactionID}
          </Text>
          {this.props.onViewTransaction && (
            <Text onClick={this.props.onViewTransaction} type="BodySmallPrimaryLink">
              View transaction
            </Text>
          )}
        </Box2>
      </Box2>
    )
  }
}

export default TransactionDetails

const styles = styleSheetCreate({
  container: {
    padding: globalMargins.small,
  },
  counterPartyText: {
    justifyContent: 'center',
    marginLeft: globalMargins.tiny,
  },
  rightContainer: {
    flex: 1,
    marginLeft: globalMargins.tiny,
  },
  statusBox: {
    alignItems: 'center',
  },
  statusText: {
    marginLeft: globalMargins.xtiny,
  },
})<|MERGE_RESOLUTION|>--- conflicted
+++ resolved
@@ -39,32 +39,9 @@
   counterparty: string,
   counterpartyMeta: ?string,
   counterpartyType: Types.CounterpartyType,
-<<<<<<< HEAD
-  isYou: boolean,
-  onShowProfile: string => void,
-  you: string,
-  yourRole: Role,
 |}
 
 const Counterparty = (props: CounterpartyProps) => {
-  if (props.isYou) {
-    return (
-      <NameWithIcon
-        colorFollowing={true}
-        horizontal={true}
-        onClick={() => props.onShowProfile(props.you)}
-        underline={true}
-        username={props.you}
-        metaOne="You"
-      />
-    )
-  }
-
-=======
-|}
-
-const Counterparty = (props: CounterpartyProps) => {
->>>>>>> 432a8215
   if (props.counterpartyType === 'keybaseUser') {
     return (
       <NameWithIcon
@@ -73,11 +50,8 @@
         onClick={() => props.onShowProfile(props.counterparty)}
         username={props.counterparty}
         metaOne={props.counterpartyMeta}
-<<<<<<< HEAD
         underline={true}
-=======
         metaTwo={props.accountID && <SmallAccountID accountID={props.accountID} />}
->>>>>>> 432a8215
       />
     )
   }
@@ -208,36 +182,12 @@
 
         <Box2 direction="vertical" gap="xtiny" fullWidth={true}>
           <Text type="BodySmallSemibold">Sender:</Text>
-<<<<<<< HEAD
-          <Counterparty
-            counterparty={this.props.counterparty}
-            counterpartyMeta={this.props.counterpartyMeta}
-            counterpartyType={this.props.counterpartyType}
-            isYou={this.props.yourRole === 'sender'}
-            onShowProfile={this.props.onShowProfile}
-            you={this.props.you}
-            yourRole={this.props.yourRole}
-          />
-=======
           {sender}
->>>>>>> 432a8215
         </Box2>
 
         <Box2 direction="vertical" gap="xxtiny" fullWidth={true}>
           <Text type="BodySmallSemibold">Recipient:</Text>
-<<<<<<< HEAD
-          <Counterparty
-            counterparty={this.props.counterparty}
-            counterpartyMeta={this.props.counterpartyMeta}
-            counterpartyType={this.props.counterpartyType}
-            isYou={this.props.yourRole === 'receiver'}
-            onShowProfile={this.props.onShowProfile}
-            you={this.props.you}
-            yourRole={this.props.yourRole}
-          />
-=======
           {receiver}
->>>>>>> 432a8215
         </Box2>
 
         <Box2 direction="vertical" gap="xxtiny" fullWidth={true}>
