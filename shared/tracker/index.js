--- conflicted
+++ resolved
@@ -85,11 +85,7 @@
         onUnfollow: () => this.props.onUnfollow(this.props.username),
         onFollowHelp: () => this.props.onFollowHelp(this.props.username),
         onFollowChecked: checked => this.props.onFollowChecked(checked, this.props.username),
-<<<<<<< HEAD
         currentlyFollowing: flags.tracker2 ? currentlyFollowing : !!this.props.lastTrack
-=======
-        currentlyFollowing: flags.tracker2 ? this.props.currentlyFollowing : !!this.props.lastTrack
->>>>>>> ad1c1379
       },
       proofsProps: {
         username: this.props.username,
