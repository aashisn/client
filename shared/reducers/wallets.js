// @flow
import * as I from 'immutable'
import * as Constants from '../constants/wallets'
import * as Types from '../constants/types/wallets'
import * as WalletsGen from '../actions/wallets-gen'
import HiddenString from '../util/hidden-string'

const initialState: Types.State = Constants.makeState()

export default function(state: Types.State = initialState, action: WalletsGen.Actions) {
  switch (action.type) {
    case WalletsGen.resetStore:
      return initialState
    case WalletsGen.accountsReceived:
      const accountMap = I.Map(action.payload.accounts.map(account => [account.accountID, account]))
      return state.set('accountMap', accountMap)
    case WalletsGen.assetsReceived:
      return state.setIn(['assetsMap', action.payload.accountID], I.List(action.payload.assets))
    case WalletsGen.paymentsReceived:
      return state.setIn(['paymentsMap', action.payload.accountID], I.List(action.payload.payments))
    case WalletsGen.secretKeyReceived:
      return state.setIn(['secretKeyMap', action.payload.accountID], action.payload.secretKey)
    case WalletsGen.secretKeySeen:
      return state.set('secretKeyMap', I.Map())
    case WalletsGen.selectAccount:
      return state.set('selectedAccount', action.payload.accountID)
    case WalletsGen.validateAccountName:
      return state.merge({
        accountName: action.payload.name,
        accountNameValidationState: 'waiting',
      })
    case WalletsGen.validatedAccountName:
      if (action.payload.name !== state.accountName) {
        // this wasn't from the most recent call
        return state
      }
      return state.merge({
        accountName: '',
        accountNameError: (action.error && action.payload.error) || '',
        accountNameValidationState: action.error ? 'error' : 'valid',
      })
    case WalletsGen.validateSecretKey:
      return state.merge({
        secretKey: action.payload.secretKey,
        secretKeyValidationState: 'waiting',
      })
    case WalletsGen.validatedSecretKey:
      if (action.payload.secretKey.stringValue() !== state.secretKey.stringValue()) {
        // this wasn't from the most recent call
        return state
      }
      return state.merge({
        secretKey: new HiddenString(''),
        secretKeyError: action.error ? action.payload.error : '',
        secretKeyValidationState: action.error ? 'error' : 'valid',
      })
    case WalletsGen.clearErrors:
      return state.merge({
        accountName: '',
        accountNameError: '',
        accountNameValidationState: 'none',
        linkExistingAccountError: '',
        secretKey: new HiddenString(''),
        secretKeyError: '',
        secretKeyValidationState: 'none',
      })
    case WalletsGen.linkedExistingAccount:
      return action.error
        ? state.set('linkExistingAccountError', action.payload.error)
        : state.merge({
            accountName: '',
            accountNameError: '',
            accountNameValidationState: 'none',
            linkExistingAccountError: '',
            secretKey: new HiddenString(''),
            secretKeyError: '',
            secretKeyValidationState: 'none',
            selectedAccount: action.payload.accountID,
          })
    // Saga only actions
<<<<<<< HEAD
    case WalletsGen.exportSecretKey:
=======
    case WalletsGen.linkExistingAccount:
>>>>>>> 9a16b7fd
    case WalletsGen.loadAssets:
    case WalletsGen.loadPayments:
    case WalletsGen.loadAccounts:
      return state
    default:
      /*::
      declare var ifFlowErrorsHereItsCauseYouDidntHandleAllActionTypesAbove: (action: empty) => any
      ifFlowErrorsHereItsCauseYouDidntHandleAllActionTypesAbove(action);
      */
      return state
  }
}<|MERGE_RESOLUTION|>--- conflicted
+++ resolved
@@ -78,11 +78,8 @@
             selectedAccount: action.payload.accountID,
           })
     // Saga only actions
-<<<<<<< HEAD
     case WalletsGen.exportSecretKey:
-=======
     case WalletsGen.linkExistingAccount:
->>>>>>> 9a16b7fd
     case WalletsGen.loadAssets:
     case WalletsGen.loadPayments:
     case WalletsGen.loadAccounts:
