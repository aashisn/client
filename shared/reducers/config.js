// @flow
import logger from '../logger'
import * as I from 'immutable'
import * as Types from '../constants/types/config'
import * as Constants from '../constants/config'
import * as ChatConstants from '../constants/chat2'
import * as ConfigGen from '../actions/config-gen'
import * as Stats from '../engine/stats'
import {isEOFError, isErrorTransient} from '../util/errors'

const initialState = Constants.makeState()

export default function(state: Types.State = initialState, action: ConfigGen.Actions): Types.State {
  switch (action.type) {
    case ConfigGen.resetStore:
      return initialState.merge({
        appFocused: state.appFocused,
        appFocusedCount: state.appFocusedCount,
        configuredAccounts: state.configuredAccounts,
        daemonHandshakeState: state.daemonHandshakeState,
        daemonHandshakeVersion: state.daemonHandshakeVersion,
        daemonHandshakeWaiters: state.daemonHandshakeWaiters,
        defaultUsername: state.defaultUsername,
        logoutHandshakeVersion: state.logoutHandshakeVersion,
        logoutHandshakeWaiters: state.logoutHandshakeWaiters,
        menubarWindowID: state.menubarWindowID,
        pushLoaded: state.pushLoaded,
        startupDetailsLoaded: state.startupDetailsLoaded,
        touchIDAllowedBySystem: state.touchIDAllowedBySystem,
        touchIDEnabled: state.touchIDEnabled,
        touchIDState: state.touchIDState,
      })
    case ConfigGen.restartHandshake:
      return state.merge({
        daemonError: null,
        daemonHandshakeFailedReason: '',
        daemonHandshakeRetriesLeft: Math.max(state.daemonHandshakeRetriesLeft - 1, 0),
        daemonHandshakeState: 'starting',
      })
    case ConfigGen.startHandshake:
      return state.merge({
        daemonError: null,
        daemonHandshakeFailedReason: '',
        daemonHandshakeRetriesLeft: Constants.maxHandshakeTries,
        daemonHandshakeState: 'starting',
      })
    case ConfigGen.logoutHandshake:
      return state.merge({
        logoutHandshakeVersion: action.payload.version,
        logoutHandshakeWaiters: I.Map(),
      })
    case ConfigGen.daemonHandshake:
      return state.merge({
        daemonHandshakeState: 'waitingForWaiters',
        daemonHandshakeVersion: action.payload.version,
        daemonHandshakeWaiters: I.Map(),
      })
    case ConfigGen.daemonHandshakeWait: {
      if (state.daemonHandshakeState !== 'waitingForWaiters') {
        throw new Error("Should only get a wait while we're waiting")
      }

      if (action.payload.version !== state.daemonHandshakeVersion) {
        logger.info(
          'Ignoring handshake wait due to version mismatch',
          action.payload.version,
          state.daemonHandshakeVersion
        )
        return state
      }

      const oldCount = state.daemonHandshakeWaiters.get(action.payload.name, 0)
      const newCount = oldCount + (action.payload.increment ? 1 : -1)
      const newState =
        newCount === 0
          ? state.deleteIn(['daemonHandshakeWaiters', action.payload.name])
          : state.setIn(['daemonHandshakeWaiters', action.payload.name], newCount)

      if (action.payload.failedFatal) {
        return newState.merge({
          daemonHandshakeFailedReason: action.payload.failedReason || '',
          daemonHandshakeRetriesLeft: 0,
        })
      } else {
        // Keep the first error
        if (state.daemonHandshakeFailedReason) {
          return newState
        }
        return newState.set('daemonHandshakeFailedReason', action.payload.failedReason || '')
      }
    }
    case ConfigGen.logoutHandshakeWait: {
      if (action.payload.version !== state.logoutHandshakeVersion) {
        logger.info(
          'Ignoring logout handshake due to version mismatch',
          action.payload.version,
          state.logoutHandshakeVersion
        )
        return state
      }
      const oldCount = state.logoutHandshakeWaiters.get(action.payload.name, 0)
      const newCount = oldCount + (action.payload.increment ? 1 : -1)
      return newCount === 0
        ? state.deleteIn(['logoutHandshakeWaiters', action.payload.name])
        : state.setIn(['logoutHandshakeWaiters', action.payload.name], newCount)
    }
    case ConfigGen.setStartupDetails:
      return state.startupDetailsLoaded
        ? state
        : state.merge({
            startupConversation: action.payload.startupConversation || ChatConstants.noConversationIDKey,
            startupDetailsLoaded: true,
            startupFollowUser: action.payload.startupFollowUser,
            startupLink: action.payload.startupLink,
            startupTab: action.payload.startupTab,
            startupWasFromPush: action.payload.startupWasFromPush,
          })
    case ConfigGen.pushLoaded:
      return state.merge({pushLoaded: action.payload.pushLoaded})
    case ConfigGen.bootstrapStatusLoaded:
      return state.merge({
        deviceID: action.payload.deviceID,
        deviceName: action.payload.deviceName,
        followers: I.Set(action.payload.followers),
        following: I.Set(action.payload.following),
        loggedIn: action.payload.loggedIn,
        registered: action.payload.registered,
        uid: action.payload.uid,
        username: action.payload.username,
      })
    case ConfigGen.loggedIn:
      return state.merge({loggedIn: true})
    case ConfigGen.loggedOut:
      return state.merge({loggedIn: false})
    case ConfigGen.updateFollowing: {
      const {isTracking, username} = action.payload
      return state.updateIn(
        ['following'],
        following => (isTracking ? following.add(username) : following.delete(username))
      )
    }
    case ConfigGen.globalError: {
      const {globalError} = action.payload
      if (globalError) {
        logger.error('Error (global):', globalError)
        if (isEOFError(globalError)) {
          Stats.gotEOF()
        }
        if (isErrorTransient(globalError)) {
          logger.info('globalError silencing:', globalError)
          return state
        }
      }
      return state.merge({globalError})
    }
    case ConfigGen.debugDump:
      return state.merge({debugDump: action.payload.items})
    case ConfigGen.daemonError: {
      const {daemonError} = action.payload
      if (daemonError) {
        logger.error('Error (daemon):', daemonError)
      }
      return state.merge({daemonError})
    }
    case ConfigGen.changedFocus:
      return state.merge({
        appFocused: action.payload.appFocused,
        appFocusedCount: state.appFocusedCount + 1,
      })
    case ConfigGen.changedActive:
      return state.merge({userActive: action.payload.userActive})
    case ConfigGen.loadedAvatars:
      return state.merge({avatars: state.avatars.merge(action.payload.avatars)})
    case ConfigGen.setNotifySound:
      return state.merge({notifySound: action.payload.sound})
    case ConfigGen.setOpenAtLogin:
      return state.merge({openAtLogin: action.payload.open})
    case ConfigGen.updateMenubarWindowID:
      return state.merge({menubarWindowID: action.payload.id})
    case ConfigGen.setAccounts:
      return state.merge({
        configuredAccounts: I.List(action.payload.usernames),
        defaultUsername: action.payload.defaultUsername,
      })
    case ConfigGen.setDeletedSelf:
      return state.merge({justDeletedSelf: action.payload.deletedUsername})
    case ConfigGen.daemonHandshakeDone:
      return state.merge({daemonHandshakeState: 'done'})
<<<<<<< HEAD
    case ConfigGen.mobileAppState:
      return state.merge({mobileAppState: action.payload.nextAppState})
    case ConfigGen.touchIDState:
      return state.merge({touchIDState: action.payload.state})
    case ConfigGen.touchIDEnabled:
      return state.merge({touchIDEnabled: action.payload.enabled})
    case ConfigGen.touchIDAllowedBySystem:
      return state.merge({touchIDAllowedBySystem: action.payload.allowed})
=======
    case ConfigGen.outOfDate:
      return state.set(
        'outOfDate',
        Constants.makeOutOfDate({
          critical: action.payload.critical,
          message: action.payload.message,
        })
      )
>>>>>>> dcaa61fa
    // Saga only actions
    case ConfigGen.loadTeamAvatars:
    case ConfigGen.loadAvatars:
    case ConfigGen.dumpLogs:
    case ConfigGen.logout:
    case ConfigGen.link:
    case ConfigGen.openAppSettings:
    case ConfigGen.showMain:
    case ConfigGen.setupEngineListeners:
    case ConfigGen.installerRan:
    case ConfigGen.copyToClipboard:
    case ConfigGen._avatarQueue:
    case ConfigGen.updateNow:
      return state
    default:
      /*::
      declare var ifFlowErrorsHereItsCauseYouDidntHandleAllActionTypesAbove: (action: empty) => any
      ifFlowErrorsHereItsCauseYouDidntHandleAllActionTypesAbove(action);
      */
      return state
  }
}<|MERGE_RESOLUTION|>--- conflicted
+++ resolved
@@ -186,7 +186,6 @@
       return state.merge({justDeletedSelf: action.payload.deletedUsername})
     case ConfigGen.daemonHandshakeDone:
       return state.merge({daemonHandshakeState: 'done'})
-<<<<<<< HEAD
     case ConfigGen.mobileAppState:
       return state.merge({mobileAppState: action.payload.nextAppState})
     case ConfigGen.touchIDState:
@@ -195,7 +194,6 @@
       return state.merge({touchIDEnabled: action.payload.enabled})
     case ConfigGen.touchIDAllowedBySystem:
       return state.merge({touchIDAllowedBySystem: action.payload.allowed})
-=======
     case ConfigGen.outOfDate:
       return state.set(
         'outOfDate',
@@ -204,7 +202,6 @@
           message: action.payload.message,
         })
       )
->>>>>>> dcaa61fa
     // Saga only actions
     case ConfigGen.loadTeamAvatars:
     case ConfigGen.loadAvatars:
