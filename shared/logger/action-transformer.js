// @flow
// File to map action type to loggable action.
// We don't want to log every part of the action, just the useful bits.

import * as I from 'immutable'
import * as RouteTreeConstants from '../constants/route-tree'
<<<<<<< HEAD
=======
import * as ChatGen from '../actions/chat-gen'
import * as AppGen from '../actions/app-gen'
import * as ConfigGen from '../actions/config-gen'
import * as GregorGen from '../actions/gregor-gen'
import * as EngineGen from '../actions/engine-gen'
>>>>>>> 76cbaf37
import type {TypedState} from '../constants/reducer'
import {getPath} from '../route-tree'
import * as Entity from '../constants/types/entities'

type ActionTransformer<P, A: {type: string, payload: P}> = (
  a: A,
  state: TypedState
) => ?{type: string, payload?: Object}

// If you use nullTransform it'll not be logged at all
const nullTransform: ActionTransformer<*, *> = action => {
  return null
}

const pathActionTransformer: ActionTransformer<*, *> = (action, oldState) => {
  const prevPath = oldState.routeTree ? getPath(oldState.routeTree.routeState) : I.List()
  const path = Array.from(action.payload.path.map(p => (typeof p === 'string' ? p : p.selected)))
  const parentPath = action.payload.parentPath && Array.from(action.payload.parentPath)
  return {
    payload: {
      prevPath,
      path,
      parentPath,
    },
    type: action.type,
  }
}

const entityTransformer = (action: Entity.Actions) => ({
  payload: {keyPath: action.payload.keyPath},
  type: action.type,
})

const defaultTransformer: ActionTransformer<*, *> = ({type}) => ({type})

const actionTransformMap: {[key: string]: ActionTransformer<*, *>} = {
  [RouteTreeConstants.switchTo]: pathActionTransformer,
  [RouteTreeConstants.navigateTo]: pathActionTransformer,
  [RouteTreeConstants.navigateAppend]: pathActionTransformer,
  [RouteTreeConstants.setRouteState]: pathActionTransformer,
  [RouteTreeConstants.resetRoute]: pathActionTransformer,

  'entity:delete': entityTransformer,
  'entity:merge': entityTransformer,
  'entity:replace': entityTransformer,
  'entity:subtract': entityTransformer,
  _loadAvatarHelper: nullTransform,
  [ChatGen.clearRekey]: nullTransform,
  [ConfigGen.clearAvatarCache]: nullTransform,
  [ConfigGen.loadAvatars]: nullTransform,
  [ConfigGen.loadTeamAvatars]: nullTransform,
  [ConfigGen.loadedAvatars]: nullTransform,
  [ConfigGen.persistRouteState]: nullTransform,
  [EngineGen.waitingForRpc]: nullTransform,
  [GregorGen.pushOOBM]: nullTransform,
  [AppGen.changedFocus]: nullTransform,
}

const transformActionForLog: ActionTransformer<*, *> = (action, state) =>
  actionTransformMap[action.type]
    ? actionTransformMap[action.type](action, state)
    : defaultTransformer(action, state)

export default transformActionForLog<|MERGE_RESOLUTION|>--- conflicted
+++ resolved
@@ -4,14 +4,10 @@
 
 import * as I from 'immutable'
 import * as RouteTreeConstants from '../constants/route-tree'
-<<<<<<< HEAD
-=======
-import * as ChatGen from '../actions/chat-gen'
 import * as AppGen from '../actions/app-gen'
 import * as ConfigGen from '../actions/config-gen'
 import * as GregorGen from '../actions/gregor-gen'
 import * as EngineGen from '../actions/engine-gen'
->>>>>>> 76cbaf37
 import type {TypedState} from '../constants/reducer'
 import {getPath} from '../route-tree'
 import * as Entity from '../constants/types/entities'
@@ -59,7 +55,6 @@
   'entity:replace': entityTransformer,
   'entity:subtract': entityTransformer,
   _loadAvatarHelper: nullTransform,
-  [ChatGen.clearRekey]: nullTransform,
   [ConfigGen.clearAvatarCache]: nullTransform,
   [ConfigGen.loadAvatars]: nullTransform,
   [ConfigGen.loadTeamAvatars]: nullTransform,
