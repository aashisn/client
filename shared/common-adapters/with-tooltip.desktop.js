// @flow
import * as React from 'react'
import * as Styles from '../styles'
import Box from './box'
import Toast from './toast'
import Text from './text'
import {type Props} from './with-tooltip'

type State = {
  mouseIn: boolean,
}

class WithTooltip extends React.Component<Props, State> {
  state = {
    mouseIn: false,
  }
  _attachmentRef: ?React.Component<any> = null
  _onMouseEnter = () => {
    this.setState({mouseIn: true})
  }
  _onMouseLeave = () => {
    this.setState({mouseIn: false})
  }
  _setAttachmentRef = attachmentRef => (this._attachmentRef = attachmentRef)
  render() {
    return (
      <>
        <Box
          style={this.props.containerStyle}
          ref={this._setAttachmentRef}
          onMouseEnter={this._onMouseEnter}
          onMouseLeave={this._onMouseLeave}
          className={this.props.className}
        >
          {this.props.children}
        </Box>
        <Toast
<<<<<<< HEAD
          containerStyle={Styles.collapseStyles([
            styles.container,
            this.props.multiline && styles.containerMultiline,
          ])}
          visible={!!this.props.text && this.state.visible}
=======
          containerStyle={this.props.multiline ? styles.containerMultiline : styles.container}
          visible={!!this.props.text && this.state.mouseIn}
>>>>>>> c48db08e
          attachTo={() => this._attachmentRef}
          position={this.props.position || 'top center'}
        >
          <Text type="BodySmall" style={Styles.collapseStyles([styles.text, this.props.textStyle])}>
            {this.props.text}
          </Text>
        </Toast>
      </>
    )
  }
}

const styles = Styles.styleSheetCreate({
  container: {
    borderRadius: Styles.borderRadius,
  },
  containerMultiline: {
    width: 320,
    minWidth: 320,
    maxWidth: 320,
  },
  text: Styles.platformStyles({
    isElectron: {
      color: Styles.globalColors.white,
      textAlign: 'center',
      wordBreak: 'break-all',
    },
  }),
})

export default WithTooltip<|MERGE_RESOLUTION|>--- conflicted
+++ resolved
@@ -35,16 +35,11 @@
           {this.props.children}
         </Box>
         <Toast
-<<<<<<< HEAD
           containerStyle={Styles.collapseStyles([
             styles.container,
             this.props.multiline && styles.containerMultiline,
           ])}
-          visible={!!this.props.text && this.state.visible}
-=======
-          containerStyle={this.props.multiline ? styles.containerMultiline : styles.container}
           visible={!!this.props.text && this.state.mouseIn}
->>>>>>> c48db08e
           attachTo={() => this._attachmentRef}
           position={this.props.position || 'top center'}
         >
