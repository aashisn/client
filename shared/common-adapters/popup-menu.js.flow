--- conflicted
+++ resolved
@@ -7,11 +7,7 @@
   subTitle?: string, // subTitle is not used on native
   danger?: boolean,
   disabled?: boolean,
-<<<<<<< HEAD
-  onClick?: ?() => void,
-=======
-  onClick?: (evt?: SyntheticEvent<>) => void,
->>>>>>> aa96978f
+  onClick?: ?(evt?: SyntheticEvent<>) => void,
   onPress?: void,
   style?: Object,
 }
