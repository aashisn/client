// @flow
import * as React from 'react'
<<<<<<< HEAD
import {NativeImage} from './mobile.native'
=======
import NativeImage from './native-image.native'
>>>>>>> ce1adfcb
import type {Props, ReqProps} from './image'

const Image = ({src, style}: Props) => (
  <NativeImage source={{uri: src}} style={[{resizeMode: 'contain'}, style]} />
)

const RequireImage = ({src, style}: ReqProps) => (
  <NativeImage source={src} style={[{resizeMode: 'contain'}, style]} />
)

export default Image
export {RequireImage}<|MERGE_RESOLUTION|>--- conflicted
+++ resolved
@@ -1,10 +1,6 @@
 // @flow
 import * as React from 'react'
-<<<<<<< HEAD
-import {NativeImage} from './mobile.native'
-=======
 import NativeImage from './native-image.native'
->>>>>>> ce1adfcb
 import type {Props, ReqProps} from './image'
 
 const Image = ({src, style}: Props) => (
