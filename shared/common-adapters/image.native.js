// @flow
import * as React from 'react'
<<<<<<< HEAD
import {NativeImage} from './mobile.native'
import type {Props, ReqProps} from './image'
=======
import NativeImage from './native-image.native'
import type {Props} from './image'
>>>>>>> 39dad4e6

const Image = ({src, style}: Props) => (
  <NativeImage source={{uri: src}} style={[{resizeMode: 'contain'}, style]} />
)

const RequireImage = ({src, style}: ReqProps) => (
  <NativeImage source={src} style={[{resizeMode: 'contain'}, style]} />
)

export default Image
export {RequireImage}<|MERGE_RESOLUTION|>--- conflicted
+++ resolved
@@ -1,12 +1,7 @@
 // @flow
 import * as React from 'react'
-<<<<<<< HEAD
-import {NativeImage} from './mobile.native'
+import NativeImage from './native-image.native'
 import type {Props, ReqProps} from './image'
-=======
-import NativeImage from './native-image.native'
-import type {Props} from './image'
->>>>>>> 39dad4e6
 
 const Image = ({src, style}: Props) => (
   <NativeImage source={{uri: src}} style={[{resizeMode: 'contain'}, style]} />
