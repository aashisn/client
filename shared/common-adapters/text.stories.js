// @flow
import * as React from 'react'
import * as Sb from '../stories/storybook'
import Box from './box'
import Text from './text'
import {globalColors, globalStyles, isMobile, platformStyles} from '../styles'

const SmallGap = () => <Box style={{minHeight: 24}} />
const LargeGap = () => <Box style={{minHeight: 36}} />

const displayBlock = {
  style: platformStyles({
    isElectron: {
      display: 'block',
    },
  }),
}
const foregroundMode = {
  backgroundMode: 'Normal',
}
const backgroundMode = {
  backgroundMode: 'Terminal',
}
const hidden = {
  style: {opacity: 0},
}
const SecondaryColorBox = () => (
  <Box
    style={{
      ...globalStyles.flexBoxRow,
      ...globalStyles.fillAbsolute,
      bottom: undefined,
      flex: 1,
      height: 30,
    }}
  >
    <Box style={{backgroundColor: globalColors.darkBlue3, flex: 1}} />
    <Box style={{backgroundColor: globalColors.blue, flex: 1}} />
    <Box style={{backgroundColor: globalColors.red, flex: 1}} />
    <Box style={{backgroundColor: globalColors.green, flex: 1}} />
    <Box style={{backgroundColor: globalColors.darkBlue, flex: 1}} />
  </Box>
)

const Container = ({backgroundColor, children}) => (
  <Box
    style={{
      backgroundColor,
      padding: isMobile ? 10 : 90,
      position: 'relative',
    }}
  >
    {children}
  </Box>
)

const groups = [
  [{label: 'Header big Header big', type: 'HeaderBig'}],
  [{label: 'Header big extrabold', type: 'HeaderBigExtrabold'}],
  [
    {label: 'Header Header', type: 'Header'},
    {label: 'Header Extrabold', type: 'HeaderExtrabold'},
    {action: true, label: 'Header link Header link', normalOnly: true, type: 'HeaderLink'},
  ],
  [
    {label: 'Body big Body big', type: 'BodyBig'},
    {action: true, label: 'Body big link Body big link', normalOnly: true, type: 'BodyBigLink'},
  ],
  [
    {label: 'Body text Body text Body text', type: 'Body'},
    {label: 'Body semibold Body semibold', type: 'BodySemibold'},
    {label: 'Body extrabold Body extrabold', type: 'BodyExtrabold'},
    {action: true, label: 'Body primary link', type: 'BodyPrimaryLink'},
    {action: true, label: 'Body secondary link', normalOnly: true, type: 'BodySecondaryLink'},
  ],
  [
    {label: 'Body small Body small', type: 'BodySmall'},
    {label: 'Body small extrabold Body small extrabold', type: 'BodySmallExtrabold'},
    {label: 'Body small semibold', type: 'BodySmallSemibold'},
    {action: true, label: 'Body small primary link semibold', type: 'BodySmallSemiboldPrimaryLink'},
    {action: true, label: 'Body small primary link', type: 'BodySmallPrimaryLink'},
    {action: true, label: 'Body small secondary link', normalOnly: true, type: 'BodySmallSecondaryLink'},
    {
      action: true,
      label: 'Body small secondary link extrabold',
      normalOnly: true,
      type: 'BodySmallExtraboldSecondaryLink',
    },
    {label: 'Body small error Body small error', normalOnly: true, type: 'BodySmallError'},
    {label: 'Body small success Body small success', normalOnly: true, type: 'BodySmallSuccess'},
    {label: 'Body small wallet Body small wallet', normalOnly: true, type: 'BodySmallWallet'},
  ],
  [{label: 'Body tiny Body tiny', type: 'BodyTiny'}, {label: 'Body tiny semibold', type: 'BodyTinySemibold'}],
]

const mapText = (secondary: boolean) => {
  const items = []

  groups.forEach((group, gidx) => {
    group.forEach(types => {
      const item = key => (
        <Text
          type={types.type}
          onClick={types.action ? Sb.action(`${types.type} clicked`) : undefined}
          key={key}
          {...{
            ...displayBlock,
            ...(secondary ? backgroundMode : foregroundMode),
            ...(secondary && types.normalOnly ? hidden : null),
          }}
        >
          {types.label}
        </Text>
      )
      items.push(item(types.type + '1'))
      items.push(item(types.type + '2'))
      items.push(<SmallGap key={types.type} />)
    })
    items.push(<LargeGap key={gidx} />)
  })

  return items
}

<<<<<<< HEAD
const load = () => {
  Sb.storiesOf('Common', module)
    .addDecorator(Sb.perfDecorator(50))
    .addDecorator(Sb.scrollViewDecorator)
    .add('Text', () => (
      <Box style={outerStyle}>
=======
// TODO this is going away in the next pr
class WithRefresh extends React.Component<any, any> {
  state = {k: 1}
  inc = () => {
    console.log('refreshint')
    this.setState(old => ({
      k: old.k + 1,
    }))
  }
  render() {
    return (
      <Box key={this.state.k} style={outerStyle}>
        <div onClick={this.inc}>Refresh: {this.state.k}</div>
>>>>>>> 20766ff0
        <Container backgroundColor={globalColors.white}>{mapText(false)}</Container>
        <Container backgroundColor={globalColors.darkBlue3}>
          <SecondaryColorBox />
          {mapText(true)}
        </Container>
      </Box>
    ))
}

const outerStyle = isMobile
  ? {}
  : {display: 'grid', flex: 1, gridTemplateColumns: 'repeat(2, 1fr)', overflow: 'auto'}

export default load<|MERGE_RESOLUTION|>--- conflicted
+++ resolved
@@ -122,28 +122,11 @@
   return items
 }
 
-<<<<<<< HEAD
 const load = () => {
   Sb.storiesOf('Common', module)
-    .addDecorator(Sb.perfDecorator(50))
     .addDecorator(Sb.scrollViewDecorator)
     .add('Text', () => (
       <Box style={outerStyle}>
-=======
-// TODO this is going away in the next pr
-class WithRefresh extends React.Component<any, any> {
-  state = {k: 1}
-  inc = () => {
-    console.log('refreshint')
-    this.setState(old => ({
-      k: old.k + 1,
-    }))
-  }
-  render() {
-    return (
-      <Box key={this.state.k} style={outerStyle}>
-        <div onClick={this.inc}>Refresh: {this.state.k}</div>
->>>>>>> 20766ff0
         <Container backgroundColor={globalColors.white}>{mapText(false)}</Container>
         <Container backgroundColor={globalColors.darkBlue3}>
           <SecondaryColorBox />
