--- conflicted
+++ resolved
@@ -46,11 +46,6 @@
     | 'phone-color-m'
     | 'paper-key-m'
     | 'paper-key-success-m'
-<<<<<<< HEAD
-    | 'phone-bw-m'
-    | 'phone-bw-xs'
-=======
->>>>>>> b90862e1
     | 'phone-big'
     | 'phone-color-m'
     | 'phone-oblique'
