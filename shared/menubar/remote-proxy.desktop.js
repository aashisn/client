--- conflicted
+++ resolved
@@ -6,15 +6,10 @@
 import {sendLoad} from '../desktop/remote/sync-browser-window.desktop'
 import {NullComponent, connect, type TypedState, compose, renderNothing, branch} from '../util/container'
 import * as SafeElectron from '../util/safe-electron.desktop'
-<<<<<<< HEAD
 import {conversationsToSend} from '../chat/inbox/container/remote'
 import {serialize} from './remote-serializer.desktop'
 import memoize from 'memoize-one'
-=======
-import GetNewestConvMetas from '../chat/inbox/container/remote'
 import {uploadsToUploadCountdownHOCProps} from '../fs/footer/upload-container'
-import GetFileRows from '../fs/remote-container'
->>>>>>> e1dd7db0
 
 const windowOpts = {}
 
@@ -59,23 +54,18 @@
 
 const mapStateToProps = (state: TypedState) => ({
   _badgeInfo: state.notifications.navBadges,
+  _edits: state.fs.edits,
   _externalRemoteWindowID: state.config.menubarWindowID,
-<<<<<<< HEAD
   _following: state.config.following,
+  _pathItems: state.fs.pathItems,
   _tlfUpdates: state.fs.tlfUpdates,
+  _uploads: state.fs.uploads,
   broken: state.tracker.userTrackers,
   conversationsToSend: conversationsToSend(state),
-  isAsyncWriteHappening: state.fs.flags.syncing,
-=======
-  _edits: state.fs.edits,
-  _pathItems: state.fs.pathItems,
-  _uploads: state.fs.uploads,
->>>>>>> e1dd7db0
   loggedIn: state.config.loggedIn,
   username: state.config.username,
 })
 
-<<<<<<< HEAD
 // TODO we should just send a Set like structure over, for now just extract trackerState
 const getBrokenSubset = memoize(userTrackers =>
   Object.keys(userTrackers).reduce((map, name) => {
@@ -105,34 +95,15 @@
       : null,
     fileRows: stateProps._tlfUpdates,
     following: stateProps._following,
-    isAsyncWriteHappening: stateProps.isAsyncWriteHappening,
     loggedIn: stateProps.loggedIn,
     username: stateProps.username,
     windowComponent: 'menubar',
     windowOpts,
     windowParam: '',
     windowTitle: '',
+    ...uploadsToUploadCountdownHOCProps(stateProps._edits, stateProps._pathItems, stateProps._uploads),
   }
 }
-=======
-const mergeProps = stateProps => ({
-  badgeInfo: stateProps._badgeInfo.toJS(),
-  externalRemoteWindow: stateProps._externalRemoteWindowID
-    ? SafeElectron.getRemote().BrowserWindow.fromId(stateProps._externalRemoteWindowID)
-    : null,
-  loggedIn: stateProps.loggedIn,
-  username: stateProps.username,
-  fileRows: GetFileRows(stateProps._tlfUpdates),
-  conversations: stateProps.conversations,
-  broken: stateProps.broken,
-  following: stateProps._following.toArray(),
-  windowComponent: 'menubar',
-  windowOpts,
-  windowParam: '',
-  windowTitle: '',
-  ...uploadsToUploadCountdownHOCProps(stateProps._edits, stateProps._pathItems, stateProps._uploads),
-})
->>>>>>> e1dd7db0
 
 // Actions are handled by remote-container
 export default compose(
