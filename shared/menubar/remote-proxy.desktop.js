--- conflicted
+++ resolved
@@ -9,10 +9,7 @@
 import {conversationsToSend} from '../chat/inbox/container/remote'
 import {serialize} from './remote-serializer.desktop'
 import memoize from 'memoize-one'
-<<<<<<< HEAD
-=======
 import {uploadsToUploadCountdownHOCProps} from '../fs/footer/upload-container'
->>>>>>> da978fd7
 
 const windowOpts = {}
 
@@ -60,18 +57,11 @@
   _edits: state.fs.edits,
   _externalRemoteWindowID: state.config.menubarWindowID,
   _following: state.config.following,
-<<<<<<< HEAD
-  _tlfUpdates: state.fs.tlfUpdates,
-  broken: state.tracker.userTrackers,
-  conversationsToSend: conversationsToSend(state),
-  isAsyncWriteHappening: state.fs.flags.syncing,
-=======
   _pathItems: state.fs.pathItems,
   _tlfUpdates: state.fs.tlfUpdates,
   _uploads: state.fs.uploads,
   broken: state.tracker.userTrackers,
   conversationsToSend: conversationsToSend(state),
->>>>>>> da978fd7
   loggedIn: state.config.loggedIn,
   username: state.config.username,
 })
@@ -105,20 +95,13 @@
       : null,
     fileRows: stateProps._tlfUpdates,
     following: stateProps._following,
-<<<<<<< HEAD
-    isAsyncWriteHappening: stateProps.isAsyncWriteHappening,
-=======
->>>>>>> da978fd7
     loggedIn: stateProps.loggedIn,
     username: stateProps.username,
     windowComponent: 'menubar',
     windowOpts,
     windowParam: '',
     windowTitle: '',
-<<<<<<< HEAD
-=======
     ...uploadsToUploadCountdownHOCProps(stateProps._edits, stateProps._pathItems, stateProps._uploads),
->>>>>>> da978fd7
   }
 }
 
