/* @flow */
import React, {Component} from 'react'
import {Switch} from 'react-native'
import {ScrollView} from 'react-native'
import {globalStyles, globalColors} from '../styles/style-guide'
import Container from './dev-container.native'
import {Dropdown, Checkbox, Button, Box, Text, Terminal, Icon, Input, FormWithCheckbox} from '../common-adapters'
<<<<<<< HEAD
=======
import HiddenString from '../util/hidden-string'

import Success from '../login/signup/success/index.render'
>>>>>>> eb41347d

const Space = () => <Box style={{height: 20, width: 20}}/>

const Row = ({children}) => (
  <Box style={{...globalStyles.flexBoxRow, marginBottom: 20}}>
    {children.map && children.map(c => [c, <Space/>]) || children}
  </Box>
)

const onClick = () => {
  console.log('clicked')
}

class ShowTypingDemo extends Component<void, any, any> {
  state: any;

  constructor (props: any) {
    super(props)
    this.state = {
      showTyping: this.props.initialShowTyping || false
    }
  }

  render () {
    return (
      <FormWithCheckbox
        inputProps={{floatingLabelText: 'Passphrase', type: (this.state.showTyping ? 'passwordVisible' : 'password'), hintText: 'Passphrase', errorText: 'Error Message'}}
        checkboxesProps={[
          {label: 'Save in Keychain', checked: true, onCheck: () => {}},
          {label: 'Show Typing', checked: this.state.showTyping, onCheck: showTyping => this.setState({showTyping})}
        ]}/>
    )
  }

}

const Inputs = () => (
  <Box style={{...globalStyles.flexBoxColumn, padding: 10}}>
    <Row>
      <Input hintText='Username' floatingLabelText='Username'/>
    </Row>
    <Row>
      <Input hintText='Username' floatingLabelText='Username' errorText='No such User, who dis?'/>
    </Row>
    <Row>
      <Input value='TyrannosaurusRex' hintText='Username' floatingLabelText='Username'/>
    </Row>

    <Row>
      <Input type='password' hintText='Secure Passphrase Input' floatingLabelText='Passphrase'/>
    </Row>

<<<<<<< HEAD
=======
    <Input multiLine type='passwordVisible' floatingLabelText='Multiline' style={{height: 80}} hintText='opp blezzard tofi pando agg whi pany yaga jocket daubt bruwnstane hubit yas'/>

>>>>>>> eb41347d
    <ShowTypingDemo/>

    <ShowTypingDemo initialShowTyping/>

  </Box>
)

const Buttons = () => (
  <Box style={{...globalStyles.flexBoxColumn, padding: 10}}>
    <Row>
      <Button onClick={onClick} type='Primary' label='Primary'/>
      <Button onClick={onClick} type='Primary' label='Primary' disabled/>
    </Row>
    <Row>
      <Button onClick={onClick} type='Primary' label='Primary' waiting/>
    </Row>
    <Row>
      <Button onClick={onClick} type='Secondary' label='Secondary'/>
      <Button onClick={onClick} type='Secondary' label='Secondary' disabled/>
    </Row>
    <Row>
      <Button onClick={onClick} type='Secondary' label='Secondary' waiting/>
    </Row>
    <Row>
      <Button onClick={onClick} type='Danger' danger label='Danger'/>
      <Button onClick={onClick} type='Danger' danger label='Danger' disabled/>
    </Row>
    <Row>
      <Button onClick={onClick} type='Danger' danger label='Danger' waiting/>
    </Row>
    <Row>
      <Button onClick={onClick} type='Follow' label='Follow'/>
      <Button onClick={onClick} type='Follow' label='Follow' disabled/>
    </Row>
    <Row>
      <Button onClick={onClick} type='Following' label='Following'/>
    </Row>
    <Row>
      <Button onClick={onClick} type='Unfollow' label='Unfollow'/>
    </Row>

    <Button onClick={onClick} type='Primary' fullWidth label='Primary full-width'/><Space/>
    <Button onClick={onClick} type='Primary' fullWidth label='Primary full-width' waiting/><Space/>
    <Button onClick={onClick} type='Secondary' fullWidth label='Secondary full-width'/><Space/>
    <Button onClick={onClick} type='Secondary' fullWidth label='Secondary full-width' waiting/><Space/>
    <Button onClick={onClick} type='Danger' fullWidth label='Danger full-width'/><Space/>
    <Button onClick={onClick} type='Danger' fullWidth label='Danger full-width' waiting/><Space/>
    <Button onClick={onClick} type='Follow' fullWidth label='Follow full-width'/><Space/>
    <Button onClick={onClick} type='Follow' fullWidth label='Follow full-width' waiting/>
  </Box>
)

const Fonts = () => (
  <Box style={globalStyles.flexBoxColumn}>
    {['Normal', 'Announcements', 'Success', 'Information', 'HighRisk', 'Documentation', 'Terminal'].map(backgroundMode => {
      const background = {
        'Normal': globalColors.white,
        'Announcements': globalColors.blue,
        'Success': globalColors.green,
        'Information': globalColors.yellow,
        'HighRisk': globalColors.red,
        'Documentation': globalColors.darkBlue,
        'Terminal': globalColors.darkBlue3
      }[backgroundMode]

      return (
        <Box key={background} style={{...globalStyles.flexBoxColumn, padding: 40, backgroundColor: background}}>
          <Text backgroundMode={backgroundMode} type='HeaderJumbo'>{backgroundMode}</Text>
          <Text backgroundMode={backgroundMode} type='HeaderJumbo'>Header Jumbo</Text>
          <Text backgroundMode={backgroundMode} type='HeaderJumbo'>Header Jumbo</Text>
          <Space/>
          <Text backgroundMode={backgroundMode} type='HeaderBig'>Header Big Header Big</Text>
          <Text backgroundMode={backgroundMode} type='HeaderBig'>Header Big Header Big</Text>
          <Space/>
          <Text backgroundMode={backgroundMode} type='Header'>Header Header Header</Text>
          <Text backgroundMode={backgroundMode} type='Header'>Header Header Header</Text>
          <Space/>
          <Text backgroundMode={backgroundMode} type='Body'>Body Body</Text>
          <Text backgroundMode={backgroundMode} type='Body'>Body Body</Text>
          <Space/>
          <Text backgroundMode={backgroundMode} type='BodySemibold'>Body Semibold Body Semibold</Text>
          <Text backgroundMode={backgroundMode} type='BodySemibold'>Body Semibold Body Semibold</Text>
          <Space/>
          <Text backgroundMode={backgroundMode} type='BodySmallSemibold'>Body small Semibold Body Small Semibold</Text>
          <Text backgroundMode={backgroundMode} type='BodySmallSemibold'>Body small Semibold Body Small Semibold</Text>
          <Space/>
          <Text backgroundMode={backgroundMode} type='BodySmall'>Body small Body Small</Text>
          <Text backgroundMode={backgroundMode} type='BodySmall'>Body small Body Small</Text>
        </Box>) })}
    <Box style={{...globalStyles.flexBoxColumn, flex: 1, padding: 10}}>
      <Text type='Body'>
        <Text type='BodySmall'>Word word </Text>
        <Text type='Terminal'>inline command line </Text>
        <Text type='TerminalUsername'>username </Text>
        <Text type='TerminalPrivate'>'secret'</Text>
        <Text type='BodySmall'> word word word word word </Text>
        <Text type='Terminal'>inline command line</Text>
      </Text>
    </Box>
    <Terminal style={{flex: 1}}>
      <Text type='Body'>
        <Text type='Terminal'>command line stuff </Text>
        <Text type='TerminalUsername'>username </Text>
        <Text type='TerminalPrivate'>'something secret'</Text>
      </Text>

      <Text type='Body'>
        <Text type='Terminal'>command line stuff </Text>
        <Text type='TerminalUsername'>username </Text>
        <Text type='TerminalPublic'>'something public'</Text>
      </Text>

      <Text type='TerminalComment'>comment</Text>
      <Text type='TerminalComment'>comment</Text>
    </Terminal>
  </Box>
)

const Colors = () => (
  <Box style={{...globalStyles.flexBoxColumn}}>
    {Object.keys(globalColors).sort().map(c => (
      <Row key={c} style={{...globalStyles.flexBoxRow, margin: 5}}>
        <Box style={{width: 60, height: 60, backgroundColor: globalColors[c]}}/>
        <Box style={{...globalStyles.flexBoxColumn, justifyContent: 'center', marginLeft: 5}}>
          <Text type='Body'>{c}</Text>
          <Text type='Body' small>{globalColors[c]}</Text>
        </Box>
      </Row>
      ))}
  </Box>
)

const Dropdowns = ({selectedUser, selectUser, selectedOption, selectOption, userIdx, optionIdx}) => (
  <Box style={{...globalStyles.flexBoxColumn}}>
    <Dropdown type='Username'
      value={selectedUser}
      options={['marcopolo', 'chris', 'cjb', 'bbbbbbbbbbbbbbbb']}
      onOther={() => selectUser('Chose someone else')}
      onClick={(selectedUser, idx) => selectUser(selectedUser, idx)}/>
    <Text type='Header'>Selected: {selectedUser} {userIdx}</Text>
    <Dropdown type={'General'}
      options={['one', 'two', 'three']}
      value={selectedOption}
      onClick={(selectedOption, idx) => selectOption(selectedOption, idx)}/>
    <Text type='Header'>Selected: {selectedOption} {optionIdx}</Text>
    <Dropdown type={'General'}
      options={['one', 'two', 'three']}
      value={selectedOption}
      onOther={() => console.log('Clicked on other')}
      onClick={(selectedOption, idx) => selectOption(selectedOption, idx)}/>
    <Text type='Header'>Selected: {selectedOption} {optionIdx}</Text>
    <Dropdown type={'General'}
      options={['one', 'two', 'three']}
      value={'two'}
      onOther={() => console.log('Clicked on other')}
      onClick={(selectedOption, idx) => selectOption(selectedOption, idx)}/>
    <Text type='Header'>Selected: Always two (testing selected w/o pick option)</Text>
  </Box>
)

const Icons = () => (
  <Box style={{...globalStyles.flexBoxColumn}}>
    {[
      'computer-big',
      'computer-bw-m',
      'fa-custom-copy',
      'fa-custom-eye',
      'fa-custom-key',
      'logo-128',
      'fa-custom-icon-proof-broken',
      'fa-custom-icon-proof-good-followed',
      'fa-custom-icon-proof-good-new',
      'fa-close',
      'fa-mobile'
    ].map(i => [
      <Row key={i}><Icon onClick={() => console.log('clicked')} type={i} /></Row>,
      <Row key={i + '100px'}><Icon style={{width: 100, height: 100}} onClick={() => console.log('clicked')} type={i} /></Row>
    ])}
    <Row key='a'><Icon type='fa-custom-copy' style={{color: globalColors.blue}}/></Row>
    <Row key='a1'><Icon type='fa-custom-copy' style={{color: globalColors.green}}/></Row>
    <Row key='a2'><Icon type='fa-custom-copy' style={{color: globalColors.orange}}/></Row>
  </Box>
)

const Checkboxes = ({check, flip}) => {
  return (
    <Box>
      {false && <Row><Switch onTintColor={globalColors.blue} value={check[0]} onValueChange={() => flip(0)}/></Row>}
      {false && <Row><Switch onTintColor={globalColors.blue} value={check[1]} onValueChange={() => flip(1)}/></Row>}
      <Row><Checkbox label='Switch unswitched' onCheck={() => flip(2)} checked={check[2]} disabled={false}/></Row>
      <Row><Checkbox label='Switch switched' onCheck={() => flip(3)} checked={check[3]} disabled={false}/></Row>
      <Row><Checkbox label='Switch unswitched disabled' onCheck={() => flip(4)} checked={check[4]} disabled/></Row>
      <Row><Checkbox label='Switch switched disabled' onCheck={() => flip(5)} checked={check[5]} disabled/></Row>
    </Box>
  )
}

export default class Render extends Component {
  state: {
    check: any, selectedUser: ?string, selectedOption: ?string, userIdx: number, optionIdx: number
  };

  constructor (props: any) {
    super(props)

    this.state = {
      check: [false, true, false, true, false, true],
      selectedUser: 'marcopolo',
      userIdx: -1,
      optionIdx: -1,
      selectedOption: null
    }
  }

  flip (idx: number) {
    const next = {...this.state.check}
    next[idx] = !next[idx]
    this.setState({check: next})
  }

  render () {
    // TODO: remove Success from here when dumb components sheet is in
    return (
      <ScrollView>
        <Container title='Success signup paperkey'>
          <Box style={{height: 660}}>
            <Success onFinish={() => {}} paperkey={new HiddenString('elephant bag candy asteroid laptop mug second archive pizza ring fish bumpy down')}/>
          </Box>
        </Container>
        <Container title='Dropdown'><Dropdowns
          selectedUser={this.state.selectedUser}
          selectUser={(selectedUser, userIdx) => this.setState({selectedUser, userIdx})}
          selectedOption={this.state.selectedOption}
          selectOption={(selectedOption, optionIdx) => this.setState({selectedOption, optionIdx})}
          userIdx={this.state.userIdx}
          optionIdx={this.state.optionIdx}
        /></Container>
        <Container title='Inputs'><Inputs/></Container>
        <Container title='Checkboxes'><Checkboxes flip={idx => this.flip(idx)} check={this.state.check}/></Container>
        <Container title='Icons'><Icons/></Container>
        <Container title='Inputs'><Inputs/></Container>
        <Container title='Buttons'><Buttons/></Container>
        <Container title='Text'><Fonts/></Container>
        <Container title='Colors'><Colors/></Container>
      </ScrollView>
    )
  }
}
<|MERGE_RESOLUTION|>--- conflicted
+++ resolved
@@ -5,12 +5,9 @@
 import {globalStyles, globalColors} from '../styles/style-guide'
 import Container from './dev-container.native'
 import {Dropdown, Checkbox, Button, Box, Text, Terminal, Icon, Input, FormWithCheckbox} from '../common-adapters'
-<<<<<<< HEAD
-=======
 import HiddenString from '../util/hidden-string'
 
 import Success from '../login/signup/success/index.render'
->>>>>>> eb41347d
 
 const Space = () => <Box style={{height: 20, width: 20}}/>
 
@@ -63,11 +60,8 @@
       <Input type='password' hintText='Secure Passphrase Input' floatingLabelText='Passphrase'/>
     </Row>
 
-<<<<<<< HEAD
-=======
     <Input multiLine type='passwordVisible' floatingLabelText='Multiline' style={{height: 80}} hintText='opp blezzard tofi pando agg whi pany yaga jocket daubt bruwnstane hubit yas'/>
 
->>>>>>> eb41347d
     <ShowTypingDemo/>
 
     <ShowTypingDemo initialShowTyping/>
