--- conflicted
+++ resolved
@@ -117,12 +117,8 @@
     "react": "16.3.0-alpha.1",
     "react-dom": "16.3.0-alpha.1",
     "react-list": "0.8.8",
-<<<<<<< HEAD
     "react-measure": "^2.0.0",
-    "react-native": "0.54.2",
-=======
     "react-native": "git://github.com/keybase/react-native#keybase-fixes-off-543",
->>>>>>> 7562d2a2
     "react-native-camera": "0.10.0",
     "react-native-contacts": "2.1.2",
     "react-native-fetch-blob": "0.10.8",
