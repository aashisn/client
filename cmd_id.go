--- conflicted
+++ resolved
@@ -58,16 +58,7 @@
 	})
 
 	if err == nil {
-<<<<<<< HEAD
-		err = u.Identify()
-		if v.track {
-			if jw, err := u.ToTrackingStatement(); err == nil {
-				fmt.Println(jw.MarshalPretty())
-			}
-		}
-=======
 		err = u.IdentifySimple(nil)
->>>>>>> 92a05553
 	}
 
 	return err
